--- conflicted
+++ resolved
@@ -33,14 +33,6 @@
 2. Install cluster-api core provider, kubeadm bootstrap and kubeadm control-plane providers
     1. Use the clusterctl version mentioned in the [support matrix](../README.md#support_matrix) to run the initialization command
        1. `clusterctl init --core cluster-api:v1.1.3 -b kubeadm:v1.1.3 -c kubeadm:v1.1.3`
-<<<<<<< HEAD
-2. Install Infrastructure provider - CAPVCD
-    1. Download CAPVCD repo - `git clone --branch main https://github.com/vmware/cluster-api-provider-cloud-director.git`
-    2. Fill in the VCD details in `cluster-api-provider-cloud-director/config/manager/controller_manager_config.yaml`
-    3. Run the command `kubectl apply -k config/default`
-3. Wait until `kubectl get pods -A` shows below pods in Running state
-    1. ```
-=======
     2. Install Antrea using ClusterResourceSets:
        1. Download the Antrea manifest of interest:
           ```shell
@@ -64,7 +56,6 @@
     3. Run the command `kubectl apply -k config/default`
 4. Wait until `kubectl get pods -A` shows below pods in Running state
     1. ```shell
->>>>>>> 62e6d077
        kubectl get pods -A
        NAMESPACE                           NAME                                                            READY   STATUS
        capi-kubeadm-bootstrap-system       capi-kubeadm-bootstrap-controller-manager-7dc44947-v5nlv        1/1     Running
