/*
   Copyright 2021 VMware, Inc.
   SPDX-License-Identifier: Apache-2.0
*/

package vcdclient

import (
	"github.com/stretchr/testify/assert"
	"github.com/stretchr/testify/require"
	"testing"
)

func TestVMCreation(t *testing.T) {

	// get client
	vcdClient, err := getTestVCDClient(
		map[string]interface{}{
			"getVdcClient": true,
		})
	assert.NoError(t, err, "Unable to get VCD client")
	require.NotNil(t, vcdClient, "VCD Client should not be nil")

	// create vApp
	vAppName := "test-vapp"
	vdcManager := VdcManager{
<<<<<<< HEAD
		VdcName: vcdClient.VcdAuthConfig.VDC,
		OrgName: vcdClient.VcdAuthConfig.UserOrg,
=======
		VdcName: vcdClient.ClusterOVDCName,
		OrgName: vcdClient.ClusterOrgName,
>>>>>>> 537d1971
		Client:  vcdClient,
		Vdc:     vcdClient.Vdc,
	}
	vApp, err := vdcManager.GetOrCreateVApp(vAppName, "tenant1_ovdc_nw")
	assert.NoError(t, err, "unable to create vApp")
	require.NotNil(t, vApp, "vApp created should not be nil")

	// create vm
	vmNamePrefix := "test-vm-1"
	vmNum := 1
	guestCustScript := `
#!/usr/bin/env bash -x
echo "Command called with arguments [$@] at time $(date)" >> /root/output.txt
if [ -f "/.guest-customization-post-reboot-pending" ]
then
	echo "Reboot pending, hence will do nothing."  >> /root/output.txt
elif [ "$1" = "postcustomization" ]
then
	kubeadm init --ttl=0
	join_token = $(kubeadm token create --print-join-command)
	vmtoolsd --cmd "info-set guestinfo.joinToken "${join_token}"
else
	echo "Skipping script since postcustomization is not involved." >> /root/output.txt
fi
exit 0
`
	_, err = vdcManager.AddNewMultipleVM(vApp, vmNamePrefix, vmNum, "ProviderCatalogs",
		"ubuntu-16.04_k8-1.20_weave-2.6.5_rev2",
		"cse----native", "2core2gb", guestCustScript, true, true)
	require.NoError(t, err, "unable to create [%d] VMs", vmNum)

	_ = vdcManager.WaitForGuestScriptCompletion(vmNamePrefix, vAppName)

	//err = VcdClient.DeleteVM(vAppName, vmName)
	//assert.NoError(t, err, "unable to delete VM")

	return
}

func TestVMExtraConfig(t *testing.T) {
	// get client
	vcdClient, err := getTestVCDClient(
		map[string]interface{}{
			"getVdcClient": true,
		})
	assert.NoError(t, err, "Unable to get VCD client")
	require.NotNil(t, vcdClient, "VCD Client should not be nil")

	// create vApp
	vAppName := "test-vapp"
	vdcManager := VdcManager{
<<<<<<< HEAD
		VdcName: vcdClient.VcdAuthConfig.VDC,
		OrgName: vcdClient.VcdAuthConfig.UserOrg,
=======
		VdcName: vcdClient.ClusterOVDCName,
		OrgName: vcdClient.ClusterOrgName,
>>>>>>> 537d1971
		Client:  vcdClient,
		Vdc:     vcdClient.Vdc,
	}
	vApp, err := vdcManager.GetOrCreateVApp(vAppName, vcdClient.NetworkName)
	assert.NoError(t, err, "unable to create vApp")
	require.NotNil(t, vApp, "vApp created should not be nil")

	// create vm
	vmNamePrefix := "test-vm-1"
	vmNum := 1
	guestCustScript := `
#!/usr/bin/env bash -x
echo "Command called with arguments [$@] at time $(date)" >> /root/output.txt
if [ -f "/.guest-customization-post-reboot-pending" ]
then
	echo "Reboot pending, hence will do nothing."  >> /root/output.txt
elif [ "$1" = "postcustomization" ]
then
	kubeadm init --ttl=0
	join_token = $(kubeadm token create --print-join-command)
	vmtoolsd --cmd "info-set guestinfo.joinToken "${join_token}"
else
	echo "Skipping script since postcustomization is not involved." >> /root/output.txt
fi
exit 0
`

	// TODO: allow these vm params to be user passed through a config
	err = vdcManager.AddNewVM(vmNamePrefix, vAppName, vmNum, "cse",
		"ubuntu-16.04_k8-1.21_weave-2.8.1_rev1", "cse----native",
		"2core2gb", guestCustScript, true)
	assert.NoError(t, err, "unable to create [%d] VMs", vmNum)

	vms, err := vdcManager.FindAllVMsInVapp(vAppName)
	assert.NoError(t, err, "unable to find VMs in vApp")
	assert.NotNil(t, vms, "some VMs should be returned")
	assert.True(t, len(vms) == vmNum, "vapp should have [%d] vm(s), but has %d vm(s)", vmNum, len(vms))

	vm, err := vApp.GetVMByName(vms[0].Name, true)
	assert.NoError(t, err, "failed to get vm")

	// test extra config
	key := "extraconfig.test"
	value := "test123"
	err = vcdClient.SetVmExtraConfigKeyValue(vm, key, value, false)
	assert.NoError(t, err, "error setting VM extra config: [%v]", err)

	retrievedValue, err := vcdClient.GetExtraConfigValue(vm, key)
	assert.NoError(t, err, "failed to get hardware section value for key %s", key)
	assert.Equal(t, value, retrievedValue, "retrieved incorrect value")

	err = vdcManager.DeleteVApp(vAppName)
	assert.NoError(t, err, "unable to delete vApp: [%s]", vAppName)
}<|MERGE_RESOLUTION|>--- conflicted
+++ resolved
@@ -24,13 +24,8 @@
 	// create vApp
 	vAppName := "test-vapp"
 	vdcManager := VdcManager{
-<<<<<<< HEAD
-		VdcName: vcdClient.VcdAuthConfig.VDC,
-		OrgName: vcdClient.VcdAuthConfig.UserOrg,
-=======
 		VdcName: vcdClient.ClusterOVDCName,
 		OrgName: vcdClient.ClusterOrgName,
->>>>>>> 537d1971
 		Client:  vcdClient,
 		Vdc:     vcdClient.Vdc,
 	}
@@ -82,13 +77,8 @@
 	// create vApp
 	vAppName := "test-vapp"
 	vdcManager := VdcManager{
-<<<<<<< HEAD
-		VdcName: vcdClient.VcdAuthConfig.VDC,
-		OrgName: vcdClient.VcdAuthConfig.UserOrg,
-=======
 		VdcName: vcdClient.ClusterOVDCName,
 		OrgName: vcdClient.ClusterOrgName,
->>>>>>> 537d1971
 		Client:  vcdClient,
 		Vdc:     vcdClient.Vdc,
 	}
