--- conflicted
+++ resolved
@@ -83,11 +83,8 @@
 	ParentUID string `json:"parentUid,omitempty"`
 	// +optional
 	UseAsManagementCluster bool `json:"useAsManagementCluster,omitempty"`
-<<<<<<< HEAD
-=======
 	// +optional
 	ProxyConfig ProxyConfig `json:"proxyConfig,omitempty"`
->>>>>>> 9c2e6c0d
 }
 
 // VCDClusterStatus defines the observed state of VCDCluster
@@ -112,11 +109,8 @@
 	ParentUID string `json:"parentUid,omitempty"`
 	// +optional
 	UseAsManagementCluster bool `json:"useAsManagementCluster,omitempty"`
-<<<<<<< HEAD
-=======
 	// +optional
 	ProxyConfig ProxyConfig `json:"proxyConfig,omitempty"`
->>>>>>> 9c2e6c0d
 }
 
 //+kubebuilder:object:root=true
