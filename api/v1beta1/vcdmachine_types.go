--- conflicted
+++ resolved
@@ -50,13 +50,10 @@
 	// +optional
 	SizingPolicy string `json:"sizingPolicy,omitempty"`
 
-<<<<<<< HEAD
-=======
 	// PlacementPolicy is the placement policy to be used on this machine.
 	// +optional
 	PlacementPolicy string `json:"placementPolicy,omitempty"`
 
->>>>>>> 9c2e6c0d
 	// StorageProfile is the storage profile to be used on this machince
 	// +optional
 	StorageProfile string `json:"storageProfile,omitempty"`
@@ -84,11 +81,7 @@
 	// +optional
 	Addresses []clusterv1.MachineAddress `json:"addresses,omitempty"`
 
-<<<<<<< HEAD
 	// Template is the path of the template OVA that is to be used
-=======
-	// TemplatePath is the path of the template OVA that is to be used
->>>>>>> 9c2e6c0d
 	// +optional
 	Template string `json:"template,omitempty"`
 
