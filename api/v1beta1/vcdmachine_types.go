--- conflicted
+++ resolved
@@ -50,15 +50,11 @@
 	// +optional
 	SizingPolicy string `json:"sizingPolicy,omitempty"`
 
-<<<<<<< HEAD
 	// PlacementPolicy is the placement policy to be used on this machine.
 	// +optional
 	PlacementPolicy string `json:"placementPolicy,omitempty"`
 
-	// StorageProfile is the storage profile to be used on this machince
-=======
 	// StorageProfile is the storage profile to be used on this machine
->>>>>>> 0b0b6c0f
 	// +optional
 	StorageProfile string `json:"storageProfile,omitempty"`
 
