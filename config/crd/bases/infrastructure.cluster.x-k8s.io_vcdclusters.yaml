
---
apiVersion: apiextensions.k8s.io/v1
kind: CustomResourceDefinition
metadata:
  annotations:
    controller-gen.kubebuilder.io/version: v0.4.1
  creationTimestamp: null
  name: vcdclusters.infrastructure.cluster.x-k8s.io
spec:
  group: infrastructure.cluster.x-k8s.io
  names:
    kind: VCDCluster
    listKind: VCDClusterList
    plural: vcdclusters
    singular: vcdcluster
  scope: Namespaced
  versions:
  - name: v1alpha4
    schema:
      openAPIV3Schema:
        description: VCDCluster is the Schema for the vcdclusters API
        properties:
          apiVersion:
            description: 'APIVersion defines the versioned schema of this representation
              of an object. Servers should convert recognized schemas to the latest
              internal value, and may reject unrecognized values. More info: https://git.k8s.io/community/contributors/devel/sig-architecture/api-conventions.md#resources'
            type: string
          kind:
            description: 'Kind is a string value representing the REST resource this
              object represents. Servers may infer this from the endpoint the client
              submits requests to. Cannot be updated. In CamelCase. More info: https://git.k8s.io/community/contributors/devel/sig-architecture/api-conventions.md#types-kinds'
            type: string
          metadata:
            type: object
          spec:
            description: VCDClusterSpec defines the desired state of VCDCluster
            properties:
              controlPlaneEndpoint:
                description: APIEndpoint represents a reachable Kubernetes API endpoint.
                properties:
                  host:
                    description: Host is the hostname on which the API server is serving.
                    type: string
                  port:
                    description: Port is the port on which the API server is serving.
                    type: integer
                required:
                - host
                - port
                type: object
              defaultComputePolicy:
                type: string
              org:
                type: string
              ovdc:
                type: string
              ovdcNetwork:
                type: string
              site:
                type: string
              userContext:
                properties:
                  password:
                    type: string
                  refreshToken:
                    type: string
                  username:
                    type: string
                type: object
            required:
            - org
            - ovdc
            - ovdcNetwork
            - site
            - userContext
            type: object
          status:
            description: VCDClusterStatus defines the observed state of VCDCluster
            properties:
              conditions:
                description: Conditions defines current service state of the VCDCluster.
                items:
                  description: Condition defines an observation of a Cluster API resource
                    operational state.
                  properties:
                    lastTransitionTime:
                      description: Last time the condition transitioned from one status
                        to another. This should be when the underlying condition changed.
                        If that is not known, then using the time when the API field
                        changed is acceptable.
                      format: date-time
                      type: string
                    message:
                      description: A human readable message indicating details about
                        the transition. This field may be empty.
                      type: string
                    reason:
                      description: The reason for the condition's last transition
                        in CamelCase. The specific API may choose whether or not this
                        field is considered a guaranteed API. This field may not be
                        empty.
                      type: string
                    severity:
                      description: Severity provides an explicit classification of
                        Reason code, so the users or machines can immediately understand
                        the current situation and act accordingly. The Severity field
                        MUST be set only when Status=False.
                      type: string
                    status:
                      description: Status of the condition, one of True, False, Unknown.
                      type: string
                    type:
                      description: Type of condition in CamelCase or in foo.example.com/CamelCase.
                        Many .condition.type values are consistent across resources
                        like Available, but because arbitrary conditions can be useful
                        (see .node.status.conditions), the ability to deconflict is
                        important.
                      type: string
                  required:
                  - status
                  - type
                  type: object
                type: array
              infraId:
                type: string
              ready:
                description: Ready denotes that the vcd cluster (infrastructure) is
                  ready.
                type: boolean
            required:
            - ready
            type: object
        required:
        - spec
        type: object
    served: true
    storage: false
    subresources:
      status: {}
  - name: v1beta1
    schema:
      openAPIV3Schema:
        description: VCDCluster is the Schema for the vcdclusters API
        properties:
          apiVersion:
            description: 'APIVersion defines the versioned schema of this representation
              of an object. Servers should convert recognized schemas to the latest
              internal value, and may reject unrecognized values. More info: https://git.k8s.io/community/contributors/devel/sig-architecture/api-conventions.md#resources'
            type: string
          kind:
            description: 'Kind is a string value representing the REST resource this
              object represents. Servers may infer this from the endpoint the client
              submits requests to. Cannot be updated. In CamelCase. More info: https://git.k8s.io/community/contributors/devel/sig-architecture/api-conventions.md#types-kinds'
            type: string
          metadata:
            type: object
          spec:
            description: VCDClusterSpec defines the desired state of VCDCluster
            properties:
              controlPlaneEndpoint:
                description: APIEndpoint represents a reachable Kubernetes API endpoint.
                properties:
                  host:
                    description: Host is the hostname on which the API server is serving.
                    type: string
                  port:
                    description: Port is the port on which the API server is serving.
                    type: integer
                required:
                - host
                - port
                type: object
              defaultStorageClassOptions:
                properties:
                  fileSystem:
                    default: ext4
                    type: string
                  k8sStorageClassName:
                    default: cloud-director-default
                    type: string
                  useDeleteReclaimPolicy:
                    default: false
                    type: boolean
                  vcdStorageProfileName:
                    type: string
                required:
                - vcdStorageProfileName
                type: object
              org:
                type: string
              ovdc:
                type: string
              ovdcNetwork:
                type: string
              parentUid:
                type: string
<<<<<<< HEAD
=======
              proxyConfig:
                description: ProxyConfig defines HTTP proxy environment variables
                  for containerd
                properties:
                  httpProxy:
                    type: string
                  httpsProxy:
                    type: string
                  noProxy:
                    type: string
                type: object
>>>>>>> 9c2e6c0d
              rdeId:
                type: string
              site:
                type: string
              useAsManagementCluster:
                type: boolean
              userContext:
                properties:
                  password:
                    type: string
                  refreshToken:
                    type: string
                  username:
                    type: string
                type: object
            required:
            - org
            - ovdc
            - ovdcNetwork
            - site
            - userContext
            type: object
          status:
            description: VCDClusterStatus defines the observed state of VCDCluster
            properties:
              conditions:
                description: Conditions defines current service state of the VCDCluster.
                items:
                  description: Condition defines an observation of a Cluster API resource
                    operational state.
                  properties:
                    lastTransitionTime:
                      description: Last time the condition transitioned from one status
                        to another. This should be when the underlying condition changed.
                        If that is not known, then using the time when the API field
                        changed is acceptable.
                      format: date-time
                      type: string
                    message:
                      description: A human readable message indicating details about
                        the transition. This field may be empty.
                      type: string
                    reason:
                      description: The reason for the condition's last transition
                        in CamelCase. The specific API may choose whether or not this
                        field is considered a guaranteed API. This field may not be
                        empty.
                      type: string
                    severity:
                      description: Severity provides an explicit classification of
                        Reason code, so the users or machines can immediately understand
                        the current situation and act accordingly. The Severity field
                        MUST be set only when Status=False.
                      type: string
                    status:
                      description: Status of the condition, one of True, False, Unknown.
                      type: string
                    type:
                      description: Type of condition in CamelCase or in foo.example.com/CamelCase.
                        Many .condition.type values are consistent across resources
                        like Available, but because arbitrary conditions can be useful
                        (see .node.status.conditions), the ability to deconflict is
                        important.
                      type: string
                  required:
                  - lastTransitionTime
                  - status
                  - type
                  type: object
                type: array
              infraId:
                type: string
              parentUid:
                type: string
              ready:
                default: false
                description: Ready denotes that the vcd cluster (infrastructure) is
                  ready.
                type: boolean
              useAsManagementCluster:
                type: boolean
<<<<<<< HEAD
=======
              vappmetadataUpdated:
                description: MetadataUpdated denotes that the metadata of Vapp is
                  updated.
                type: boolean
>>>>>>> 9c2e6c0d
            required:
            - ready
            type: object
        required:
        - spec
        type: object
    served: true
    storage: true
    subresources:
      status: {}
status:
  acceptedNames:
    kind: ""
    plural: ""
  conditions: []
  storedVersions: []<|MERGE_RESOLUTION|>--- conflicted
+++ resolved
@@ -195,8 +195,6 @@
                 type: string
               parentUid:
                 type: string
-<<<<<<< HEAD
-=======
               proxyConfig:
                 description: ProxyConfig defines HTTP proxy environment variables
                   for containerd
@@ -208,7 +206,6 @@
                   noProxy:
                     type: string
                 type: object
->>>>>>> 9c2e6c0d
               rdeId:
                 type: string
               site:
@@ -283,6 +280,17 @@
                 type: string
               parentUid:
                 type: string
+              proxyConfig:
+                description: ProxyConfig defines HTTP proxy environment variables
+                  for containerd
+                properties:
+                  httpProxy:
+                    type: string
+                  httpsProxy:
+                    type: string
+                  noProxy:
+                    type: string
+                type: object
               ready:
                 default: false
                 description: Ready denotes that the vcd cluster (infrastructure) is
@@ -290,13 +298,10 @@
                 type: boolean
               useAsManagementCluster:
                 type: boolean
-<<<<<<< HEAD
-=======
               vappmetadataUpdated:
                 description: MetadataUpdated denotes that the metadata of Vapp is
                   updated.
                 type: boolean
->>>>>>> 9c2e6c0d
             required:
             - ready
             type: object
