<<<<<<< HEAD
FROM golang:1.19 as builder
=======
FROM golang:1.20 as builder
>>>>>>> 6efb4b3f

ENV CONVERSION_GEN_VER=v0.23.1
ENV CONVERSION_GEN_BIN=conversion-gen
ENV GOOS=darwin
ENV GOARCH=amd64

########################################################

WORKDIR /opt/conversion-gen

RUN go install  -tags tools k8s.io/code-generator/cmd/${CONVERSION_GEN_BIN}@${CONVERSION_GEN_VER}

RUN cp /go/bin/darwin_amd64/conversion-gen .<|MERGE_RESOLUTION|>--- conflicted
+++ resolved
@@ -1,8 +1,4 @@
-<<<<<<< HEAD
-FROM golang:1.19 as builder
-=======
 FROM golang:1.20 as builder
->>>>>>> 6efb4b3f
 
 ENV CONVERSION_GEN_VER=v0.23.1
 ENV CONVERSION_GEN_BIN=conversion-gen
