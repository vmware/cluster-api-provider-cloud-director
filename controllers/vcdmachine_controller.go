--- conflicted
+++ resolved
@@ -334,11 +334,7 @@
 		err := r.reconcileNodeStatusInRDE(ctx, vcdCluster.Status.RDEId, machine.Name, machine.Status.Phase,
 			workloadVCDClient)
 		if err != nil {
-<<<<<<< HEAD
 			log.Error(err, "error during RDE reconciliation of the Node status")
-=======
-			klog.Errorf("Failed to add VCDMachine [%s] to node status in RDE: [%v]", vcdMachine.Name, err)
->>>>>>> b14125d0
 		}
 		vcdMachine.Status.Ready = true
 		conditions.MarkTrue(vcdMachine, infrav1.ContainerProvisionedCondition)
@@ -348,11 +344,7 @@
 	err = r.reconcileNodeStatusInRDE(ctx, vcdCluster.Status.RDEId, machine.Name, machine.Status.Phase,
 		workloadVCDClient)
 	if err != nil {
-<<<<<<< HEAD
 		log.Error(err, "error during RDE reconciliation of the Node status")
-=======
-		klog.Errorf("Failed to add VCDMachine [%s] to node status in RDE: [%v]", vcdMachine.Name, err)
->>>>>>> b14125d0
 	}
 
 	if machine.Spec.Bootstrap.DataSecretName == nil {
@@ -411,28 +403,9 @@
 	// than handcrafting one.
 	guestCloudInit := ""
 	if !vcdMachine.Spec.Bootstrapped {
-<<<<<<< HEAD
-		bootstrapJinjaScript, err := r.getBootstrapData(ctx, machine)
-		if err != nil {
-			return ctrl.Result{}, errors.Wrapf(err, "error retrieving bootstrap data for the machine [%s] of the cluster [%s]",
-				machine.Name, vcdCluster.Name)
-		}
-
-		guestCustScriptTemplate := controlPlaneCloudInitScriptTemplate
-		if !util.IsControlPlaneMachine(machine) {
-			guestCustScriptTemplate = nodeCloudInitScriptTemplate
-		}
-
-		mergedCloudConfigBytes, err := MergeJinjaToCloudInitScript(guestCustScriptTemplate, bootstrapJinjaScript)
-		if err != nil {
-			return ctrl.Result{}, errors.Wrapf(err,
-				"error merging bootstrap jinja script for [%s/%s] [%s]",
-				vAppName, machine.Name, bootstrapJinjaScript)
-=======
 		guestCloudInitTemplate := controlPlaneCloudInitScriptTemplate
 		if !util.IsControlPlaneMachine(machine) {
 			guestCloudInitTemplate = nodeCloudInitScriptTemplate
->>>>>>> b14125d0
 		}
 
 		switch {
@@ -474,9 +447,6 @@
 			)
 		}
 	}
-<<<<<<< HEAD
-	log.Info(fmt.Sprintf("Cloud init Script: [%s]", cloudInitScript))
-=======
 
 	bootstrapJinjaScript, err := r.getBootstrapData(ctx, machine)
 	if err != nil {
@@ -491,8 +461,7 @@
 			vAppName, machine.Name, bootstrapJinjaScript)
 	}
 
-	klog.Infof("Cloud init Script: [%s]", mergedCloudInitBytes)
->>>>>>> b14125d0
+	log.Info(fmt.Sprintf("Cloud init Script: [%s]", mergedCloudInitBytes))
 
 	vmExists := true
 	vm, err := vApp.GetVMByName(machine.Name, true)
@@ -558,13 +527,8 @@
 		lbPoolName := vcdCluster.Name + "-" + vcdCluster.Status.RDEId + "-tcp"
 		lbPoolRef, err := gateway.GetLoadBalancerPool(ctx, lbPoolName)
 		if err != nil {
-<<<<<<< HEAD
 			return ctrl.Result{}, errors.Wrapf(err, "error retrieving/updating load balancer pool [%s] for the "+
 				"control plane machine [%s] of the cluster [%s]", lbPoolName, machine.Name, vcdCluster.Name)
-=======
-			return ctrl.Result{}, errors.Wrapf(err, "Failed to get load balancer pool by name [%s]: [%v]",
-				lbPoolName, err)
->>>>>>> b14125d0
 		}
 		controlPlaneIPs, err := gateway.GetLoadBalancerPoolMemberIPs(ctx, lbPoolRef)
 		if err != nil {
@@ -665,11 +629,7 @@
 	conditions.MarkTrue(vcdMachine, infrav1.ContainerProvisionedCondition)
 	err = r.reconcileNodeStatusInRDE(ctx, vcdCluster.Status.RDEId, machine.Name, machine.Status.Phase, workloadVCDClient)
 	if err != nil {
-<<<<<<< HEAD
 		log.Error(err, "error reconciling node status of the RDE", "RDEId", vcdCluster.Status.RDEId, "nodeStatus", machine.Status.Phase)
-=======
-		klog.Errorf("Failed to add VCDMachine [%s] to node status in RDE", vcdMachine.Name)
->>>>>>> b14125d0
 	}
 
 	return ctrl.Result{}, nil
@@ -730,12 +690,8 @@
 	}
 	if util.IsControlPlaneMachine(machine) {
 		// remove the address from the lbpool
-<<<<<<< HEAD
 		log.Info("deleting the control plane IP from the load balancer pool")
-		lbPoolName := cluster.Name + "-" + workloadVCDClient.ClusterID + "-tcp"
-=======
 		lbPoolName := vcdCluster.Name + "-" + vcdCluster.Status.RDEId + "-tcp"
->>>>>>> b14125d0
 		lbPoolRef, err := gateway.GetLoadBalancerPool(ctx, lbPoolName)
 		if err != nil && err != govcd.ErrorEntityNotFound {
 			return ctrl.Result{}, errors.Wrapf(err, "error while deleting the infra resources of the machine [%s/%s]; failed to get load balancer pool [%s]", vcdCluster.Name, vcdMachine.Name, lbPoolName)
@@ -810,11 +766,7 @@
 
 	err = r.reconcileNodeStatusInRDE(ctx, vcdCluster.Status.RDEId, machine.Name, machine.Status.Phase, workloadVCDClient)
 	if err != nil {
-<<<<<<< HEAD
 		log.Error(err, "error reconciling the node status in the RDE", "RDEId", vcdCluster.Status.RDEId)
-=======
-		klog.Errorf("Failed to add VCDMachine [%s] to node status in RDE: [%v]", vcdMachine.Name, err)
->>>>>>> b14125d0
 	}
 
 	controllerutil.RemoveFinalizer(vcdMachine, infrav1.MachineFinalizer)
