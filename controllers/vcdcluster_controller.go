/*
   Copyright 2021 VMware, Inc.
   SPDX-License-Identifier: Apache-2.0
*/

package controllers

import (
	"context"
	_ "embed"
	"fmt"
	"github.com/antihax/optional"
	"github.com/google/uuid"
	"github.com/pkg/errors"
	infrav1 "github.com/vmware/cluster-api-provider-cloud-director/api/v1beta1"
	"github.com/vmware/cluster-api-provider-cloud-director/pkg/config"
	vcdutil "github.com/vmware/cluster-api-provider-cloud-director/pkg/util"
	"github.com/vmware/cluster-api-provider-cloud-director/pkg/vcdclient"
	swagger "github.com/vmware/cluster-api-provider-cloud-director/pkg/vcdswaggerclient"
	rdeType "github.com/vmware/cluster-api-provider-cloud-director/pkg/vcdtypes/rde_type_1_1_0"
	"github.com/vmware/go-vcloud-director/v2/govcd"
	apierrors "k8s.io/apimachinery/pkg/api/errors"
	"k8s.io/apimachinery/pkg/runtime"
	"net/http"
	"reflect"
	clusterv1 "sigs.k8s.io/cluster-api/api/v1beta1"
	"sigs.k8s.io/cluster-api/util"
	"sigs.k8s.io/cluster-api/util/conditions"
	kcfg "sigs.k8s.io/cluster-api/util/kubeconfig"
	"sigs.k8s.io/cluster-api/util/patch"
	ctrl "sigs.k8s.io/controller-runtime"
	"sigs.k8s.io/controller-runtime/pkg/client"
	"sigs.k8s.io/controller-runtime/pkg/controller"
	"sigs.k8s.io/controller-runtime/pkg/controller/controllerutil"
	"strings"
	"time"
)

const (
	CAPVCDTypeVendor  = "vmware"
	CAPVCDTypeNss     = "capvcdCluster"
	CAPVCDTypeVersion = "1.1.0"

	CAPVCDClusterKind             = "CAPVCDCluster"
	CAPVCDClusterEntityApiVersion = "capvcd.vmware.com/v1.1"
	CAPVCDClusterCniName          = "antrea" // TODO: Get the correct value for CNI name
	VcdCsiName                    = "cloud-director-named-disk-csi-driver"
	VcdCpiName                    = "cloud-provider-for-cloud-director"

	RDEStatusResolved = "RESOLVED"
	VCDLocationHeader = "Location"

	ClusterApiStatusPhaseReady    = "Ready"
	ClusterApiStatusPhaseNotReady = "Not Ready"
	CapvcdInfraId                 = "CapvcdInfraId"

	NoRdePrefix = `NO_RDE_`
)

var (
	CAPVCDEntityTypeID = fmt.Sprintf("urn:vcloud:type:%s:%s:%s", CAPVCDTypeVendor, CAPVCDTypeNss, CAPVCDTypeVersion)
)

// VCDClusterReconciler reconciles a VCDCluster object
type VCDClusterReconciler struct {
	client.Client
	Scheme *runtime.Scheme
	Config *config.CAPVCDConfig
}

//+kubebuilder:rbac:groups=infrastructure.cluster.x-k8s.io,resources=vcdclusters,verbs=get;list;watch;create;update;patch;delete
//+kubebuilder:rbac:groups=infrastructure.cluster.x-k8s.io,resources=vcdclusters/status,verbs=get;update;patch
//+kubebuilder:rbac:groups=infrastructure.cluster.x-k8s.io,resources=vcdclusters/finalizers,verbs=update
//+kubebuilder:rbac:groups="",resources=secrets;,verbs=get;list;watch
//+kubebuilder:rbac:groups="",resources=namespaces,verbs=get;list;watch
//+kubebuilder:rbac:groups="",resources=events,verbs=get;list;watch;create;update;patch
func (r *VCDClusterReconciler) Reconcile(ctx context.Context, req ctrl.Request) (_ ctrl.Result, rerr error) {
	log := ctrl.LoggerFrom(ctx)
	// Fetch the VCDCluster instance
	vcdCluster := &infrav1.VCDCluster{}
	// remove the trailing '/'
	vcdCluster.Spec.Site = strings.TrimRight(vcdCluster.Spec.Site, "/")
	if err := r.Client.Get(ctx, req.NamespacedName, vcdCluster); err != nil {
		if apierrors.IsNotFound(err) {
			return ctrl.Result{}, nil
		}
		return ctrl.Result{}, err
	}

	clusterBeingDeleted := !vcdCluster.DeletionTimestamp.IsZero()

	// Fetch the Cluster.
	cluster, err := util.GetOwnerCluster(ctx, r.Client, vcdCluster.ObjectMeta)
	if err != nil {
		return ctrl.Result{}, err
	}
	if cluster == nil {
		log.Info("Waiting for Cluster Controller to set OwnerRef on VCDCluster")
		if !clusterBeingDeleted {
			return ctrl.Result{}, nil
		}

		log.Info("Continuing to delete cluster since DeletionTimestamp is set")
	}
	patchHelper, err := patch.NewHelper(vcdCluster, r.Client)
	if err != nil {
		return ctrl.Result{}, err
	}
	defer func() {
		if err := patchVCDCluster(ctx, patchHelper, vcdCluster); err != nil {
			log.Error(err, "Failed to patch VCDCluster")
			if rerr == nil {
				rerr = err
			}
		}
		log.V(3).Info("Cleanly patched VCD cluster.", "infra ID", vcdCluster.Status.InfraId)
	}()

	if !controllerutil.ContainsFinalizer(vcdCluster, infrav1.ClusterFinalizer) {
		controllerutil.AddFinalizer(vcdCluster, infrav1.ClusterFinalizer)
		return ctrl.Result{}, nil
	}

	if clusterBeingDeleted {
		return r.reconcileDelete(ctx, vcdCluster)
	}

	return r.reconcileNormal(ctx, cluster, vcdCluster)
}

func patchVCDCluster(ctx context.Context, patchHelper *patch.Helper, vcdCluster *infrav1.VCDCluster) error {
	conditions.SetSummary(vcdCluster,
		conditions.WithConditions(
			LoadBalancerAvailableCondition,
		),
		conditions.WithStepCounterIf(vcdCluster.ObjectMeta.DeletionTimestamp.IsZero()),
	)

	return patchHelper.Patch(
		ctx,
		vcdCluster,
		patch.WithOwnedConditions{Conditions: []clusterv1.ConditionType{
			clusterv1.ReadyCondition,
			LoadBalancerAvailableCondition,
		}},
	)
}

// TODO: Remove uncommented code when decision to only keep capi.yaml as part of RDE spec is finalized
func (r *VCDClusterReconciler) constructCapvcdRDE(ctx context.Context, cluster *clusterv1.Cluster,
	vcdCluster *infrav1.VCDCluster) (*swagger.DefinedEntity, error) {
	org := vcdCluster.Spec.Org
	vdc := vcdCluster.Spec.Ovdc

	kcpList, err := getAllKubeadmControlPlaneForCluster(ctx, r.Client, *cluster)
	if err != nil {
		return nil, fmt.Errorf("error getting KubeadmControlPlane objects for cluster [%s]: [%v]", vcdCluster.Name, err)
	}

	kubernetesVersion := ""
	for _, kcp := range kcpList.Items {
		kubernetesVersion = kcp.Spec.Version
	}

	rde := &swagger.DefinedEntity{
		EntityType: CAPVCDEntityTypeID,
		Name:       vcdCluster.Name,
	}
	capvcdEntity := rdeType.CAPVCDEntity{
		Kind:       CAPVCDClusterKind,
		ApiVersion: CAPVCDClusterEntityApiVersion,
		Metadata: rdeType.Metadata{
			Name: vcdCluster.Name,
			Org:  org,
			Vdc:  vdc,
			Site: vcdCluster.Spec.Site,
		},
		Spec: rdeType.CAPVCDSpec{},
		Status: rdeType.Status{
			CAPVCDStatus: rdeType.CAPVCDStatus{
				Phase: ClusterApiStatusPhaseNotReady,
				// TODO: Discuss with sahithi if "kubernetes" needs to be removed from the RDE.
				Kubernetes: kubernetesVersion,
				ClusterAPIStatus: rdeType.ClusterApiStatus{
					Phase:        "",
					ApiEndpoints: []rdeType.ApiEndpoints{},
				},
				NodeStatus:             make(map[string]string),
				CapvcdVersion:          r.Config.ClusterResources.CapvcdVersion,
				UseAsManagementCluster: vcdCluster.Spec.UseAsManagementCluster,
				K8sNetwork: rdeType.K8sNetwork{
					Cni: rdeType.Cni{
						Name: CAPVCDClusterCniName,
					},
					Pods: rdeType.Pods{
						CidrBlocks: cluster.Spec.ClusterNetwork.Pods.CIDRBlocks,
					},
					Services: rdeType.Services{
						CidrBlocks: cluster.Spec.ClusterNetwork.Services.CIDRBlocks,
					},
				},
<<<<<<< HEAD
				ParentUID: vcdCluster.Spec.ParentUID,
				VcdProperties: rdeType.VCDProperties{
					Site:        vcdCluster.Spec.Site,
					Org:         org,
					Vdc:         vdc,
					OvdcNetwork: vcdCluster.Spec.OvdcNetwork,
				},
=======
			},
			Topology: vcdtypes.Topology{
				ControlPlane: topologyControlPlanes,
				Workers:      topologyWorkers,
			},
			Distribution: vcdtypes.Distribution{
				Version: kubernetesVersion,
			},
		},
		Status: vcdtypes.Status{
			Phase: ClusterApiStatusPhaseNotReady,
			// TODO: Discuss with sahithi if "kubernetes" needs to be removed from the RDE.
			Kubernetes: kubernetesVersion,
			CloudProperties: vcdtypes.CloudProperties{
				Site: vcdCluster.Spec.Site,
				Org:  org,
				Vdc:  vdc,
			},
			ClusterAPIStatus: vcdtypes.ClusterApiStatus{
				Phase:        "",
				ApiEndpoints: []vcdtypes.ApiEndpoints{},
			},
			NodeStatus:          make(map[string]string),
			IsManagementCluster: vcdCluster.Spec.UseAsManagementCluster,
			CapvcdVersion:       r.Config.ClusterResources.CapvcdVersion,
			ParentUID:           vcdCluster.Spec.ParentUID,
			Csi: vcdtypes.VersionedAddon{
				Name:    VcdCsiName,
				Version: r.Config.ClusterResources.CsiVersion, // TODO: get CPI, CNI, CSI versions from the CLusterResourceSet objects
			},
			Cpi: vcdtypes.VersionedAddon{
				Name:    VcdCpiName,
				Version: r.Config.ClusterResources.CpiVersion,
			},
			Cni: vcdtypes.VersionedAddon{
				Name:    CAPVCDClusterCniName,
				Version: r.Config.ClusterResources.CniVersion,
>>>>>>> 62e6d077
			},
		},
	}

	// convert CAPVCDEntity to map[string]interface{} type
	capvcdEntityMap, err := vcdutil.ConvertCAPVCDEntityToMap(&capvcdEntity)
	if err != nil {
		return nil, fmt.Errorf("failed to convert CAPVCD entity to Map: [%v]", err)
	}

	rde.Entity = capvcdEntityMap
	return rde, nil
}

func (r *VCDClusterReconciler) constructAndCreateRDEFromCluster(ctx context.Context, workloadVCDClient *vcdclient.Client, cluster *clusterv1.Cluster, vcdCluster *infrav1.VCDCluster) (string, error) {
	log := ctrl.LoggerFrom(ctx)

	rde, err := r.constructCapvcdRDE(ctx, cluster, vcdCluster)
	if err != nil {
		return "", fmt.Errorf("error occurred while constructing RDE payload for the cluster [%s]: [%v]", vcdCluster.Name, err)
	}
	resp, err := workloadVCDClient.ApiClient.DefinedEntityApi.CreateDefinedEntity(ctx, *rde,
		rde.EntityType, nil)
	if err != nil {
		return "", fmt.Errorf("error occurred during RDE creation for the cluster [%s]: [%v]", vcdCluster.Name, err)
	}
	if resp.StatusCode != http.StatusAccepted {
		return "", fmt.Errorf("error occurred during RDE creation for the cluster [%s]", vcdCluster.Name)
	}
	taskURL := resp.Header.Get(VCDLocationHeader)
	task := govcd.NewTask(&workloadVCDClient.VcdClient.Client)
	task.Task.HREF = taskURL
	err = task.Refresh()
	if err != nil {
		return "", fmt.Errorf("error occurred during RDE creation for the cluster [%s]; error refreshing task: [%s]", vcdCluster.Name, task.Task.HREF)
	}
	rdeID := task.Task.Owner.ID
	log.Info("Created defined entity for cluster", "InfraId", rdeID)
	return rdeID, nil
}

// TODO: Remove uncommented code when decision to only keep capi.yaml as part of RDE spec is finalized
func (r *VCDClusterReconciler) reconcileRDE(ctx context.Context, cluster *clusterv1.Cluster, vcdCluster *infrav1.VCDCluster, workloadVCDClient *vcdclient.Client) error {
	log := ctrl.LoggerFrom(ctx)

	_, capvcdSpec, capvcdMetadata, capvcdStatus, err := workloadVCDClient.GetCAPVCDEntity(ctx, vcdCluster.Status.InfraId)
	if err != nil {
		return fmt.Errorf("failed to get RDE with ID [%s] for cluster [%s]: [%v]", vcdCluster.Status.InfraId, vcdCluster.Name, err)
	}
	// TODO(VCDA-3107): Should we be updating org and vdc information here.
	metadataPatch := make(map[string]interface{})
	org := vcdCluster.Spec.Org
	if org != capvcdMetadata.Org {
		metadataPatch["Org"] = org
	}

	vdc := vcdCluster.Spec.Ovdc
	if vdc != capvcdMetadata.Vdc {
		metadataPatch["Vdc"] = vdc
	}

	if capvcdMetadata.Site != vcdCluster.Spec.Site {
		metadataPatch["Site"] = vcdCluster.Spec.Site
	}

	specPatch := make(map[string]interface{})
	kcpList, err := getAllKubeadmControlPlaneForCluster(ctx, r.Client, *cluster)
	if err != nil {
		return fmt.Errorf("error getting all KubeadmControlPlane objects for cluster [%s]: [%v]", vcdCluster.Name, err)
	}

	kubernetesVersion := ""
	for _, kcp := range kcpList.Items {
		kubernetesVersion = kcp.Spec.Version
	}

	// UI can create CAPVCD clusters in future which can populate capiYaml in RDE.Spec, so we only want to populate if capiYaml is empty
	if capvcdSpec.CapiYaml == "" {
		capiYaml, err := getCapiYaml(ctx, r.Client, *cluster, *vcdCluster)
		if err != nil {
			log.Error(err,
				"error during RDE reconciliation: failed to construct capi yaml from kubernetes resources of cluster")
		} else {
			specPatch["CapiYaml"] = capiYaml
		}
	}

<<<<<<< HEAD
	// Updating status portion of the RDE in the following code
	capvcdStatusPatch := make(map[string]interface{})
	if capvcdStatus.Phase != cluster.Status.Phase {
		capvcdStatusPatch["Phase"] = cluster.Status.Phase
=======
	// The following code only updates the spec portion of the RDE
	if !reflect.DeepEqual(capvcdEntity.Spec.Topology.ControlPlane, topologyControlPlanes) {
		updatePatch["Spec.Topology.ControlPlane"] = topologyControlPlanes
	}
	if !reflect.DeepEqual(capvcdEntity.Spec.Topology.Workers, topologyWorkers) {
		updatePatch["Spec.Topology.Workers"] = topologyWorkers
	}

	// UI can create CAPVCD clusters in future which can populate capiYaml in RDE.Spec, so we only want to populate if capiYaml is empty
	if capvcdEntity.Spec.CapiYaml == "" {
		capiYaml, err := getCapiYaml(ctx, r.Client, *cluster, *vcdCluster)
		if err != nil {
			log.Error(err,
				"error during RDE reconciliation: failed to construct capi yaml from kubernetes resources of cluster")
		} else {
			updatePatch["Spec.CapiYaml"] = capiYaml
		}
>>>>>>> 62e6d077
	}

	// TODO: Delete "kubernetes" string in RDE. Discuss with Sahithi
	if capvcdStatus.Kubernetes != kubernetesVersion {
		capvcdStatusPatch["Kubernetes"] = kubernetesVersion
	}

	if capvcdStatus.Uid != vcdCluster.Status.InfraId {
		capvcdStatusPatch["Uid"] = vcdCluster.Status.InfraId
	}
	if capvcdStatus.Phase != cluster.Status.Phase {
		capvcdStatusPatch["Phase"] = cluster.Status.Phase
	}
	if capvcdStatus.ParentUID != vcdCluster.Status.ParentUID {
		capvcdStatusPatch["ParentUID"] = vcdCluster.Status.ParentUID
	}
	if capvcdStatus.UseAsManagementCluster != vcdCluster.Status.UseAsManagementCluster {
		capvcdStatusPatch["UseAsManagementCluster"] = vcdCluster.Status.UseAsManagementCluster
	}

<<<<<<< HEAD
=======
	if capvcdEntity.Status.ParentUID != vcdCluster.Status.ParentUID {
		updatePatch["Status.ParentUID"] = vcdCluster.Status.ParentUID
	}

	if capvcdEntity.Status.IsManagementCluster != vcdCluster.Status.UseAsManagementCluster {
		updatePatch["Status.IsManagementCluster"] = vcdCluster.Status.UseAsManagementCluster
	}

>>>>>>> 62e6d077
	clusterApiStatusPhase := ClusterApiStatusPhaseNotReady
	if cluster.Status.ControlPlaneReady {
		clusterApiStatusPhase = ClusterApiStatusPhaseReady
	}
	clusterApiStatus := rdeType.ClusterApiStatus{
		Phase: clusterApiStatusPhase,
		ApiEndpoints: []rdeType.ApiEndpoints{
			{
				Host: vcdCluster.Spec.ControlPlaneEndpoint.Host,
				Port: 6443,
			},
		},
	}
	if !reflect.DeepEqual(clusterApiStatus, capvcdStatus.ClusterAPIStatus) {
		capvcdStatusPatch["ClusterAPIStatus"] = clusterApiStatus
	}

	// update node status. Needed to remove stray nodes which were already deleted
	machineList, err := getMachineListFromCluster(ctx, r.Client, *cluster)
	if err != nil {
		return fmt.Errorf("error getting machine list for cluster with name [%s]: [%v]", cluster.Name, err)
	}

	updatedNodeStatus := make(map[string]string)
	for _, machine := range machineList.Items {
		updatedNodeStatus[machine.Name] = machine.Status.Phase
	}
	if !reflect.DeepEqual(updatedNodeStatus, capvcdStatus.NodeStatus) {
		capvcdStatusPatch["NodeStatus"] = updatedNodeStatus
	}

	obj := client.ObjectKey{
		Namespace: cluster.Namespace,
		Name:      cluster.Name,
	}
	kubeConfigBytes, err := kcfg.FromSecret(ctx, r.Client, obj)
	if err != nil {
		log.Error(err, "failed to update RDE private section with kubeconfig")
	} else {
		if !reflect.DeepEqual(string(kubeConfigBytes), capvcdStatus.Private.KubeConfig) {
			capvcdStatusPatch["Private.KubeConfig"] = string(kubeConfigBytes)
		}
	}

	updatedRDE, err := workloadVCDClient.PatchRDE(ctx, specPatch, metadataPatch, capvcdStatusPatch, vcdCluster.Status.InfraId)
	if err != nil {
		return fmt.Errorf("failed to update defined entity with ID [%s] for cluster [%s]: [%v]", vcdCluster.Status.InfraId, vcdCluster.Name, err)
	}

	if updatedRDE.State != RDEStatusResolved {
		// try to resolve the defined entity
		entityState, resp, err := workloadVCDClient.ApiClient.DefinedEntityApi.ResolveDefinedEntity(ctx, updatedRDE.Id)
		if err != nil {
			return fmt.Errorf("failed to resolve defined entity with ID [%s] for cluster [%s]", vcdCluster.Status.InfraId, vcdCluster.Name)
		}
		if resp.StatusCode != http.StatusOK {
			return fmt.Errorf("error while resolving defined entity with ID [%s] for cluster [%s] with message: [%s]", vcdCluster.Status.InfraId, vcdCluster.Name, entityState.Message)
		}
		if entityState.State != RDEStatusResolved {
			return fmt.Errorf("defined entity resolution failed for RDE with ID [%s] for cluster [%s] with message: [%s]", vcdCluster.Status.InfraId, vcdCluster.Name, entityState.Message)
		}
		log.Info("Resolved defined entity of cluster", "InfraId", vcdCluster.Status.InfraId)
	}
	return nil
}

func (r *VCDClusterReconciler) reconcileNormal(ctx context.Context, cluster *clusterv1.Cluster,
	vcdCluster *infrav1.VCDCluster) (ctrl.Result, error) {
	log := ctrl.LoggerFrom(ctx)
	workloadVCDClient, err := vcdclient.NewVCDClientFromSecrets(vcdCluster.Spec.Site, vcdCluster.Spec.Org,
		vcdCluster.Spec.Ovdc, vcdCluster.Name, vcdCluster.Spec.OvdcNetwork, r.Config.VCD.VIPSubnet,
		vcdCluster.Spec.Org, vcdCluster.Spec.UserCredentialsContext.Username,
		vcdCluster.Spec.UserCredentialsContext.Password, vcdCluster.Spec.UserCredentialsContext.RefreshToken,
		true, vcdCluster.Status.InfraId, &vcdclient.OneArm{
			StartIPAddress: r.Config.LB.OneArm.StartIP,
			EndIPAddress:   r.Config.LB.OneArm.EndIP,
		}, 0, 0, r.Config.LB.Ports.TCP,
		true, "", r.Config.ClusterResources.CsiVersion, r.Config.ClusterResources.CpiVersion, r.Config.ClusterResources.CniVersion,
		r.Config.ClusterResources.CapvcdVersion)
	if err != nil {
		return ctrl.Result{}, errors.Wrapf(err, "Error creating VCD client to reconcile Cluster [%s] infrastructure", vcdCluster.Name)
	}

	gateway := &vcdclient.GatewayManager{
		NetworkName:        workloadVCDClient.NetworkName,
		Client:             workloadVCDClient,
		GatewayRef:         workloadVCDClient.GatewayRef,
		NetworkBackingType: workloadVCDClient.NetworkBackingType,
	}

	infraID := vcdCluster.Status.InfraId

	// General note on RDE operations, always ensure CAPVCD cluster reconciliation progress
	//is not affected by any RDE operation failures.

	// Use the pre-created RDEId specified in the CAPI yaml specification.
	// TODO validate if the RDE ID format is correct.
	if infraID == "" && len(vcdCluster.Spec.RDEId) > 0 {
		infraID = vcdCluster.Spec.RDEId
	}

	// Create a new RDE if it was not already created or assigned.
	if infraID == "" {
		nameFilter := &swagger.DefinedEntityApiGetDefinedEntitiesByEntityTypeOpts{
			Filter: optional.NewString(fmt.Sprintf("name==%s", vcdCluster.Name)),
		}
		definedEntities, resp, err := workloadVCDClient.ApiClient.DefinedEntityApi.GetDefinedEntitiesByEntityType(ctx,
			CAPVCDTypeVendor, CAPVCDTypeNss, CAPVCDTypeVersion, 1, 25, nameFilter)
		if err != nil {
			log.Error(err, "Error while checking if RDE is already present for the cluster",
				"entityTypeId", CAPVCDEntityTypeID)
		}
		if resp == nil {
			log.Error(nil, "Error while checking if RDE is already present for the cluster; "+
				"obtained an empty response for get defined entity call for the cluster")
		} else if resp.StatusCode != http.StatusOK {
			log.Error(nil, "Error while checking if RDE is already present for the cluster",
				"entityTypeId", CAPVCDEntityTypeID, "responseStatusCode", resp.StatusCode)
		}
		if err == nil && resp != nil && resp.StatusCode == http.StatusOK {
			if len(definedEntities.Values) == 0 {
				rdeID, err := r.constructAndCreateRDEFromCluster(ctx, workloadVCDClient, cluster, vcdCluster)
				if err != nil {
					log.Error(err, "Error creating RDE for the cluster")
				} else {
					infraID = rdeID
				}
			} else {
				log.Info("RDE for the cluster is already present; skipping RDE creation", "InfraId",
					definedEntities.Values[0].Id)
				infraID = definedEntities.Values[0].Id
			}
		}
	} else {
		log.V(3).Info("Reusing already available InfraID", "infraID", infraID)
	}

	// If there is no RDE ID specified (or) created for any reason, self-generate one and use.
	// We need UUIDs to single-instance cleanly in the Virtual Services etc.
	if infraID == "" {
		noRDEID := NoRdePrefix + uuid.New().String()
		log.Info("Error retrieving InfraId. Hence using a self-generated UUID", "UUID", noRDEID)
		infraID = noRDEID
	}

	if vcdCluster.Status.InfraId == "" {
		// This implies we have to set the infraID into the vcdCluster Object.
		vcdCluster.Status.InfraId = infraID
		if err := r.Status().Update(ctx, vcdCluster); err != nil {
			return ctrl.Result{}, errors.Wrapf(err,
				"unable to update status of vcdCluster [%s] with InfraID [%s]",
				vcdCluster.Name, infraID)
		}
		// Also update the client created already so that the CPI etc have the clusterID.
		workloadVCDClient.ClusterID = infraID
	}

	// After InfraId has been set, we can update parentUid, useAsMgmtCluster status
	vcdCluster.Status.UseAsManagementCluster = vcdCluster.Spec.UseAsManagementCluster
	vcdCluster.Status.ParentUID = vcdCluster.Spec.ParentUID

	// create load balancer for the cluster. Only one-arm load balancer is fully tested.
	virtualServiceNamePrefix := vcdCluster.Name + "-" + vcdCluster.Status.InfraId
	lbPoolNamePrefix := vcdCluster.Name + "-" + vcdCluster.Status.InfraId

	controlPlaneNodeIP, err := gateway.GetLoadBalancer(ctx, fmt.Sprintf("%s-tcp", virtualServiceNamePrefix))
	//TODO: Sahithi: Check if error is really because of missing virtual service.
	// In any other error cases, force create the new load balancer with the original control plane endpoint
	// (if already present). Do not overwrite the existing control plane endpoint with a new endpoint.
	if err != nil {
		if vsError, ok := err.(*vcdclient.VirtualServicePendingError); ok {
			log.Info("Error getting load balancer. Virtual Service is still pending",
				"virtualServiceName", vsError.VirtualServiceName, "error", err)
			return ctrl.Result{RequeueAfter: 5 * time.Second}, nil
		}

		log.Info("Creating load balancer for the cluster")
		controlPlaneNodeIP, err = gateway.CreateL4LoadBalancer(ctx, virtualServiceNamePrefix, lbPoolNamePrefix,
			[]string{}, r.Config.LB.Ports.TCP)
		if err != nil {
			if vsError, ok := err.(*vcdclient.VirtualServicePendingError); ok {
				log.Info("Error creating load balancer for cluster. Virtual Service is still pending",
					"virtualServiceName", vsError.VirtualServiceName, "error", err)
				return ctrl.Result{RequeueAfter: 5 * time.Second}, nil
			}
			return ctrl.Result{}, errors.Wrapf(err,
				"Error creating create load balancer [%s] for the cluster [%s]: [%v]",
				virtualServiceNamePrefix, vcdCluster.Name, err)
		}
	}
	vcdCluster.Spec.ControlPlaneEndpoint = infrav1.APIEndpoint{
		Host: controlPlaneNodeIP,
		Port: 6443,
	}
	log.Info(fmt.Sprintf("Control plane endpoint for the cluster is [%s]", controlPlaneNodeIP))

	if !strings.HasPrefix(vcdCluster.Status.InfraId, NoRdePrefix) {
		_, resp, _, err := workloadVCDClient.ApiClient.DefinedEntityApi.GetDefinedEntity(ctx, vcdCluster.Status.InfraId)
		if err == nil && resp != nil && resp.StatusCode == http.StatusOK {
			if err = r.reconcileRDE(ctx, cluster, vcdCluster, workloadVCDClient); err != nil {
				log.Error(err, "Error occurred during RDE reconciliation",
					"InfraId", vcdCluster.Status.InfraId)
			}
		} else {
			log.Error(err, "Unexpected error retrieving RDE for the cluster from VCD",
				"InfraId", vcdCluster.Status.InfraId)
			// Some additional checks to log non-sensitive content safely.
			if resp == nil {
				log.Error(nil, "Error retrieving RDE for the cluster from VCD; obtained an empty response",
					"InfraId", vcdCluster.Status.InfraId)
			} else if resp.StatusCode != http.StatusOK {
				log.Error(nil, "Error retrieving RDE for the cluster from VCD",
					"InfraId", vcdCluster.Status.InfraId)
			}
		}
	}

	// create VApp
	vdcManager := vcdclient.VdcManager{
		VdcName: workloadVCDClient.ClusterOVDCName,
		OrgName: workloadVCDClient.ClusterOrgName,
		Client:  workloadVCDClient,
		Vdc:     workloadVCDClient.Vdc,
	}

	metadataMap := map[string]string{
		CapvcdInfraId: vcdCluster.Status.InfraId,
	}
	//Todo duplicate check

	_, err = vdcManager.GetOrCreateVApp(vcdCluster.Name, workloadVCDClient.NetworkName)
	if err != nil {
		return ctrl.Result{}, errors.Wrapf(err, "Error creating Infra vApp for the cluster [%s]: [%v]", vcdCluster.Name, err)
	}

	if metadataMap != nil && len(metadataMap) > 0 && !vcdCluster.Status.VAppMetadataUpdated {
		if err := vdcManager.AddMetadataToVApp(vcdCluster.Name, metadataMap); err != nil {
			return ctrl.Result{}, fmt.Errorf("unable to add metadata [%s] to vApp [%s]: [%v]", metadataMap, vcdCluster.Name, err)
		}
		vcdCluster.Status.VAppMetadataUpdated = true
	}

	// Update the vcdCluster resource with updated information
	// TODO Check if updating ovdcNetwork, Org and Ovdc should be done somewhere earlier in the code.
	vcdCluster.ClusterName = vcdCluster.Name

	vcdCluster.Status.Ready = true
	conditions.MarkTrue(vcdCluster, LoadBalancerAvailableCondition)

	return ctrl.Result{}, nil
}

func (r *VCDClusterReconciler) reconcileDelete(ctx context.Context,
	vcdCluster *infrav1.VCDCluster) (ctrl.Result, error) {

	log := ctrl.LoggerFrom(ctx)

	patchHelper, err := patch.NewHelper(vcdCluster, r.Client)
	if err != nil {
		return ctrl.Result{}, err
	}
	conditions.MarkFalse(vcdCluster, LoadBalancerAvailableCondition, clusterv1.DeletingReason,
		clusterv1.ConditionSeverityInfo, "")

	if err := patchVCDCluster(ctx, patchHelper, vcdCluster); err != nil {
		return ctrl.Result{}, errors.Wrap(err, "Error occurred during cluster deletion; failed to patch VCDCluster")
	}

	workloadVCDClient, err := vcdclient.NewVCDClientFromSecrets(vcdCluster.Spec.Site, vcdCluster.Spec.Org,
		vcdCluster.Spec.Ovdc, vcdCluster.Name, vcdCluster.Spec.OvdcNetwork, r.Config.VCD.VIPSubnet,
		vcdCluster.Spec.Org, vcdCluster.Spec.UserCredentialsContext.Username,
		vcdCluster.Spec.UserCredentialsContext.Password, vcdCluster.Spec.UserCredentialsContext.RefreshToken,
		true, vcdCluster.Status.InfraId, &vcdclient.OneArm{
			StartIPAddress: r.Config.LB.OneArm.StartIP,
			EndIPAddress:   r.Config.LB.OneArm.EndIP,
		}, 0, 0, r.Config.LB.Ports.TCP,
		true, "", r.Config.ClusterResources.CsiVersion, r.Config.ClusterResources.CpiVersion, r.Config.ClusterResources.CniVersion,
		r.Config.ClusterResources.CapvcdVersion)
	if err != nil {
		return ctrl.Result{}, errors.Wrapf(err,
			"Error occurred during cluster deletion; unable to create client for the workload cluster [%s]",
			vcdCluster.Name)
	}

	gateway := &vcdclient.GatewayManager{
		NetworkName:        workloadVCDClient.NetworkName,
		Client:             workloadVCDClient,
		GatewayRef:         workloadVCDClient.GatewayRef,
		NetworkBackingType: workloadVCDClient.NetworkBackingType,
	}

	// Delete the load balancer components
	virtualServiceNamePrefix := vcdCluster.Name + "-" + vcdCluster.Status.InfraId
	lbPoolNamePrefix := vcdCluster.Name + "-" + vcdCluster.Status.InfraId
	err = gateway.DeleteLoadBalancer(ctx, virtualServiceNamePrefix, lbPoolNamePrefix)
	if err != nil {
		return ctrl.Result{}, errors.Wrapf(err,
			"Error occurred during cluster [%s] deletion; unable to delete the load balancer [%s]: [%v]",
			vcdCluster.Name, virtualServiceNamePrefix, err)
	}
	log.Info("Deleted the load balancer components (virtual service, lb pool, dnat rule) of the cluster",
		"virtual service", virtualServiceNamePrefix, "lb pool", lbPoolNamePrefix)

	vdcManager := vcdclient.VdcManager{
		VdcName: workloadVCDClient.ClusterOVDCName,
		OrgName: workloadVCDClient.ClusterOrgName,
		Client:  workloadVCDClient,
		Vdc:     workloadVCDClient.Vdc,
	}

	// Delete vApp
	vApp, err := workloadVCDClient.Vdc.GetVAppByName(vcdCluster.Name, true)
	if err != nil {
		log.Error(err, fmt.Sprintf("Error occurred during cluster deletion; vApp [%s] not found", vcdCluster.Name))
	}
	if vApp != nil {
		if vApp.VApp.Children != nil {
			return ctrl.Result{}, errors.Errorf(
				"Error occurred during cluster deletion; %d VMs detected in the vApp %s",
				len(vApp.VApp.Children.VM), vcdCluster.Name)
		} else {
			log.Info("Deleting vApp of the cluster", "vAppName", vcdCluster.Name)
			err = vdcManager.DeleteVApp(vcdCluster.Name)
			if err != nil {
				return ctrl.Result{}, errors.Wrapf(err,
					"Error occurred during cluster deletion; failed to delete vApp [%s]", vcdCluster.Name)
			}
			log.Info("Successfully deleted vApp of the cluster", "vAppName", vcdCluster.Name)
		}
	}

	// TODO: If RDE deletion fails, should we throw an error during reconciliation?
	// Delete RDE
	if vcdCluster.Status.InfraId != "" && !strings.HasPrefix(vcdCluster.Status.InfraId, NoRdePrefix) {
		definedEntities, resp, err := workloadVCDClient.ApiClient.DefinedEntityApi.GetDefinedEntitiesByEntityType(ctx,
			CAPVCDTypeVendor, CAPVCDTypeNss, CAPVCDTypeVersion, 1, 25,
			&swagger.DefinedEntityApiGetDefinedEntitiesByEntityTypeOpts{
				Filter: optional.NewString(fmt.Sprintf("id==%s", vcdCluster.Status.InfraId)),
			})
		if err != nil {
			return ctrl.Result{}, errors.Wrapf(err, "Error occurred during RDE deletion; failed to fetch defined entities by entity type [%s] and ID [%s] for cluster [%s]", CAPVCDEntityTypeID, vcdCluster.Status.InfraId, vcdCluster.Name)
		}
		if resp.StatusCode != http.StatusOK {
			return ctrl.Result{}, errors.Errorf("Error occurred during RDE deletion; error while fetching defined entities by entity type [%s] and ID [%s] for cluster [%s]", CAPVCDEntityTypeID, vcdCluster.Status.InfraId, vcdCluster.Name)
		}
		if len(definedEntities.Values) > 0 {
			// resolve defined entity before deleting
			entityState, resp, err := workloadVCDClient.ApiClient.DefinedEntityApi.ResolveDefinedEntity(ctx,
				vcdCluster.Status.InfraId)
			if err != nil {
				return ctrl.Result{}, errors.Wrapf(err, "Error occurred during RDE deletion; error occurred while resolving defined entity [%s] with ID [%s] before deleting", vcdCluster.Name, vcdCluster.Status.InfraId)
			}
			if resp.StatusCode != http.StatusOK {
				log.Error(nil, "Error occurred during RDE deletion; failed to resolve RDE with ID [%s] for cluster [%s]: [%s]", vcdCluster.Status.InfraId, vcdCluster.Name, entityState.Message)
			}
			resp, err = workloadVCDClient.ApiClient.DefinedEntityApi.DeleteDefinedEntity(ctx,
				vcdCluster.Status.InfraId, nil)
			if err != nil {
				return ctrl.Result{}, errors.Wrapf(err, "error occurred during RDE deletion; failed to execute delete defined entity call for RDE with ID [%s]", vcdCluster.Status.InfraId)
			}
			if resp.StatusCode != http.StatusNoContent {
				return ctrl.Result{}, errors.Errorf("Error occurred during RDE deletion; error deleting defined entity associated with the cluster. RDE id: [%s]", vcdCluster.Status.InfraId)
			}
			log.Info("Successfully deleted the (RDE) defined entity of the cluster")
		} else {
			log.Info("Attempted deleting the RDE, but corresponding defined entity is not found", "RDEId", vcdCluster.Status.InfraId)
		}
	}
	log.Info("Successfully deleted all the infra resources of the cluster")
	// Cluster is deleted so remove the finalizer.
	controllerutil.RemoveFinalizer(vcdCluster, infrav1.ClusterFinalizer)

	return ctrl.Result{}, nil
}

// SetupWithManager sets up the controller with the Manager.
func (r *VCDClusterReconciler) SetupWithManager(mgr ctrl.Manager, options controller.Options) error {
	return ctrl.NewControllerManagedBy(mgr).
		For(&infrav1.VCDCluster{}).
		WithOptions(options).
		Complete(r)
}<|MERGE_RESOLUTION|>--- conflicted
+++ resolved
@@ -199,7 +199,6 @@
 						CidrBlocks: cluster.Spec.ClusterNetwork.Services.CIDRBlocks,
 					},
 				},
-<<<<<<< HEAD
 				ParentUID: vcdCluster.Spec.ParentUID,
 				VcdProperties: rdeType.VCDProperties{
 					Site:        vcdCluster.Spec.Site,
@@ -207,45 +206,6 @@
 					Vdc:         vdc,
 					OvdcNetwork: vcdCluster.Spec.OvdcNetwork,
 				},
-=======
-			},
-			Topology: vcdtypes.Topology{
-				ControlPlane: topologyControlPlanes,
-				Workers:      topologyWorkers,
-			},
-			Distribution: vcdtypes.Distribution{
-				Version: kubernetesVersion,
-			},
-		},
-		Status: vcdtypes.Status{
-			Phase: ClusterApiStatusPhaseNotReady,
-			// TODO: Discuss with sahithi if "kubernetes" needs to be removed from the RDE.
-			Kubernetes: kubernetesVersion,
-			CloudProperties: vcdtypes.CloudProperties{
-				Site: vcdCluster.Spec.Site,
-				Org:  org,
-				Vdc:  vdc,
-			},
-			ClusterAPIStatus: vcdtypes.ClusterApiStatus{
-				Phase:        "",
-				ApiEndpoints: []vcdtypes.ApiEndpoints{},
-			},
-			NodeStatus:          make(map[string]string),
-			IsManagementCluster: vcdCluster.Spec.UseAsManagementCluster,
-			CapvcdVersion:       r.Config.ClusterResources.CapvcdVersion,
-			ParentUID:           vcdCluster.Spec.ParentUID,
-			Csi: vcdtypes.VersionedAddon{
-				Name:    VcdCsiName,
-				Version: r.Config.ClusterResources.CsiVersion, // TODO: get CPI, CNI, CSI versions from the CLusterResourceSet objects
-			},
-			Cpi: vcdtypes.VersionedAddon{
-				Name:    VcdCpiName,
-				Version: r.Config.ClusterResources.CpiVersion,
-			},
-			Cni: vcdtypes.VersionedAddon{
-				Name:    CAPVCDClusterCniName,
-				Version: r.Config.ClusterResources.CniVersion,
->>>>>>> 62e6d077
 			},
 		},
 	}
@@ -333,30 +293,10 @@
 		}
 	}
 
-<<<<<<< HEAD
 	// Updating status portion of the RDE in the following code
 	capvcdStatusPatch := make(map[string]interface{})
 	if capvcdStatus.Phase != cluster.Status.Phase {
 		capvcdStatusPatch["Phase"] = cluster.Status.Phase
-=======
-	// The following code only updates the spec portion of the RDE
-	if !reflect.DeepEqual(capvcdEntity.Spec.Topology.ControlPlane, topologyControlPlanes) {
-		updatePatch["Spec.Topology.ControlPlane"] = topologyControlPlanes
-	}
-	if !reflect.DeepEqual(capvcdEntity.Spec.Topology.Workers, topologyWorkers) {
-		updatePatch["Spec.Topology.Workers"] = topologyWorkers
-	}
-
-	// UI can create CAPVCD clusters in future which can populate capiYaml in RDE.Spec, so we only want to populate if capiYaml is empty
-	if capvcdEntity.Spec.CapiYaml == "" {
-		capiYaml, err := getCapiYaml(ctx, r.Client, *cluster, *vcdCluster)
-		if err != nil {
-			log.Error(err,
-				"error during RDE reconciliation: failed to construct capi yaml from kubernetes resources of cluster")
-		} else {
-			updatePatch["Spec.CapiYaml"] = capiYaml
-		}
->>>>>>> 62e6d077
 	}
 
 	// TODO: Delete "kubernetes" string in RDE. Discuss with Sahithi
@@ -377,17 +317,6 @@
 		capvcdStatusPatch["UseAsManagementCluster"] = vcdCluster.Status.UseAsManagementCluster
 	}
 
-<<<<<<< HEAD
-=======
-	if capvcdEntity.Status.ParentUID != vcdCluster.Status.ParentUID {
-		updatePatch["Status.ParentUID"] = vcdCluster.Status.ParentUID
-	}
-
-	if capvcdEntity.Status.IsManagementCluster != vcdCluster.Status.UseAsManagementCluster {
-		updatePatch["Status.IsManagementCluster"] = vcdCluster.Status.UseAsManagementCluster
-	}
-
->>>>>>> 62e6d077
 	clusterApiStatusPhase := ClusterApiStatusPhaseNotReady
 	if cluster.Status.ControlPlaneReady {
 		clusterApiStatusPhase = ClusterApiStatusPhaseReady
