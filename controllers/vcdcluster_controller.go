/*
   Copyright 2021 VMware, Inc.
   SPDX-License-Identifier: Apache-2.0
*/

package controllers

import (
	"context"
	_ "embed"
	"fmt"
	"github.com/antihax/optional"
	"github.com/google/uuid"
	"github.com/pkg/errors"
	infrav1 "github.com/vmware/cluster-api-provider-cloud-director/api/v1beta1"
	"github.com/vmware/cluster-api-provider-cloud-director/pkg/config"
	vcdutil "github.com/vmware/cluster-api-provider-cloud-director/pkg/util"
	"github.com/vmware/cluster-api-provider-cloud-director/pkg/vcdclient"
	swagger "github.com/vmware/cluster-api-provider-cloud-director/pkg/vcdswaggerclient"
	rdeType "github.com/vmware/cluster-api-provider-cloud-director/pkg/vcdtypes/rde_type_1_1_0"
	"github.com/vmware/go-vcloud-director/v2/govcd"
	apierrors "k8s.io/apimachinery/pkg/api/errors"
	"k8s.io/apimachinery/pkg/runtime"
	"net/http"
	"reflect"
	clusterv1 "sigs.k8s.io/cluster-api/api/v1alpha4"
	"sigs.k8s.io/cluster-api/util"
	"sigs.k8s.io/cluster-api/util/conditions"
	kcfg "sigs.k8s.io/cluster-api/util/kubeconfig"
	"sigs.k8s.io/cluster-api/util/patch"
	ctrl "sigs.k8s.io/controller-runtime"
	"sigs.k8s.io/controller-runtime/pkg/client"
	"sigs.k8s.io/controller-runtime/pkg/controller"
	"sigs.k8s.io/controller-runtime/pkg/controller/controllerutil"
	"strings"
	"time"
)

const (
	CAPVCDTypeVendor  = "vmware"
	CAPVCDTypeNss     = "capvcdCluster"
	CAPVCDTypeVersion = "1.1.0"

	CAPVCDClusterKind             = "CAPVCDCluster"
	CAPVCDClusterEntityApiVersion = "capvcd.vmware.com/v1.1"
	CAPVCDClusterCniName          = "antrea" // TODO: Get the correct value for CNI name
	VcdCsiName                    = "cloud-director-named-disk-csi-driver"
	VcdCpiName                    = "cloud-provider-for-cloud-director"

	RDEStatusResolved = "RESOLVED"
	VCDLocationHeader = "Location"

	ClusterApiStatusPhaseReady    = "Ready"
	ClusterApiStatusPhaseNotReady = "Not Ready"
	CapvcdInfraId                 = "CapvcdInfraId"

	NoRdePrefix = `NO_RDE_`
)

var (
	CAPVCDEntityTypeID = fmt.Sprintf("urn:vcloud:type:%s:%s:%s", CAPVCDTypeVendor, CAPVCDTypeNss, CAPVCDTypeVersion)
)

// VCDClusterReconciler reconciles a VCDCluster object
type VCDClusterReconciler struct {
	client.Client
	Scheme *runtime.Scheme
	Config *config.CAPVCDConfig
}

//+kubebuilder:rbac:groups=infrastructure.cluster.x-k8s.io,resources=vcdclusters,verbs=get;list;watch;create;update;patch;delete
//+kubebuilder:rbac:groups=infrastructure.cluster.x-k8s.io,resources=vcdclusters/status,verbs=get;update;patch
//+kubebuilder:rbac:groups=infrastructure.cluster.x-k8s.io,resources=vcdclusters/finalizers,verbs=update
//+kubebuilder:rbac:groups="",resources=secrets;,verbs=get;list;watch
//+kubebuilder:rbac:groups="",resources=namespaces,verbs=get;list;watch
//+kubebuilder:rbac:groups="",resources=events,verbs=get;list;watch;create;update;patch
func (r *VCDClusterReconciler) Reconcile(ctx context.Context, req ctrl.Request) (_ ctrl.Result, rerr error) {
	log := ctrl.LoggerFrom(ctx)
	// Fetch the VCDCluster instance
	vcdCluster := &infrav1.VCDCluster{}
	// remove the trailing '/'
	vcdCluster.Spec.Site = strings.TrimRight(vcdCluster.Spec.Site, "/")
	if err := r.Client.Get(ctx, req.NamespacedName, vcdCluster); err != nil {
		if apierrors.IsNotFound(err) {
			return ctrl.Result{}, nil
		}
		return ctrl.Result{}, err
	}

	clusterBeingDeleted := !vcdCluster.DeletionTimestamp.IsZero()

	// Fetch the Cluster.
	cluster, err := util.GetOwnerCluster(ctx, r.Client, vcdCluster.ObjectMeta)
	if err != nil {
		return ctrl.Result{}, err
	}
	if cluster == nil {
		log.Info("Waiting for Cluster Controller to set OwnerRef on VCDCluster")
		if !clusterBeingDeleted {
			return ctrl.Result{}, nil
		}

		log.Info("Continuing to delete cluster since DeletionTimestamp is set")
	}
	patchHelper, err := patch.NewHelper(vcdCluster, r.Client)
	if err != nil {
		return ctrl.Result{}, err
	}
	defer func() {
		if err := patchVCDCluster(ctx, patchHelper, vcdCluster); err != nil {
			log.Error(err, "Failed to patch VCDCluster")
			if rerr == nil {
				rerr = err
			}
		}
		log.V(3).Info("Cleanly patched VCD cluster.", "infra ID", vcdCluster.Status.InfraId)
	}()

	if !controllerutil.ContainsFinalizer(vcdCluster, infrav1.ClusterFinalizer) {
		controllerutil.AddFinalizer(vcdCluster, infrav1.ClusterFinalizer)
		return ctrl.Result{}, nil
	}

	if clusterBeingDeleted {
		return r.reconcileDelete(ctx, vcdCluster)
	}

	return r.reconcileNormal(ctx, cluster, vcdCluster)
}

func patchVCDCluster(ctx context.Context, patchHelper *patch.Helper, vcdCluster *infrav1.VCDCluster) error {
	conditions.SetSummary(vcdCluster,
		conditions.WithConditions(
			LoadBalancerAvailableCondition,
		),
		conditions.WithStepCounterIf(vcdCluster.ObjectMeta.DeletionTimestamp.IsZero()),
	)

	return patchHelper.Patch(
		ctx,
		vcdCluster,
		patch.WithOwnedConditions{Conditions: []clusterv1.ConditionType{
			clusterv1.ReadyCondition,
			LoadBalancerAvailableCondition,
		}},
	)
}

// TODO: Remove uncommented code when decision to only keep capi.yaml as part of RDE spec is finalized
func (r *VCDClusterReconciler) constructCapvcdRDE(ctx context.Context, cluster *clusterv1.Cluster,
	vcdCluster *infrav1.VCDCluster) (*swagger.DefinedEntity, error) {
	org := vcdCluster.Spec.Org
	vdc := vcdCluster.Spec.Ovdc
	//ovdcNetwork := vcdCluster.Spec.OvdcNetwork

	kcpList, err := getAllKubeadmControlPlaneForCluster(ctx, r.Client, *cluster)
	if err != nil {
		return nil, fmt.Errorf("error getting KubeadmControlPlane objects for cluster [%s]: [%v]", vcdCluster.Name, err)
	}
	//topologyControlPlanes := make([]vcdtypes.ControlPlane, len(kcpList.Items))
	kubernetesVersion := ""
	for _, kcp := range kcpList.Items {
<<<<<<< HEAD
		//vcdMachineTemplate, err := getVCDMachineTemplateFromKCP(ctx, r.Client, kcp)
		//if err != nil {
		//	return nil, fmt.Errorf("error getting the VCDMachineTemplate object from KCP [%s] for cluster [%s]: [%v]", kcp.Name, cluster.Name, err)
		//}
		//topologyControlPlane := vcdtypes.ControlPlane{
		//	Count:        *kcp.Spec.Replicas,
		//	SizingClass:  vcdMachineTemplate.Spec.Template.Spec.ComputePolicy,
		//	TemplateName: vcdMachineTemplate.Spec.Template.Spec.Template,
		//}
		//topologyControlPlanes = append(topologyControlPlanes, topologyControlPlane)
		kubernetesVersion = kcp.Spec.Version
	}

	//mdList, err := getAllMachineDeploymentsForCluster(ctx, r.Client, *cluster)
	//if err != nil {
	//	return nil, fmt.Errorf("error getting the MachineDeployments for cluster [%s]: [%v]", vcdCluster.Name, err)
	//}
	//topologyWorkers := make([]vcdtypes.Workers, len(mdList.Items))
	//for _, md := range mdList.Items {
	//	vcdMachineTemplate, err := getVCDMachineTemplateFromMachineDeployment(ctx, r.Client, md)
	//	if err != nil {
	//		return nil, fmt.Errorf("error getting the VCDMachineTemplate object from MachineDeployment [%s] for cluster [%s]: [%v]", md.Name, cluster.Name, err)
	//	}
	//	topologyWorker := vcdtypes.Workers{
	//		Count:        *md.Spec.Replicas,
	//		SizingClass:  vcdMachineTemplate.Spec.Template.Spec.ComputePolicy,
	//		TemplateName: vcdMachineTemplate.Spec.Template.Spec.Template,
	//	}
	//	topologyWorkers = append(topologyWorkers, topologyWorker)
	//}
=======
		vcdMachineTemplate, err := getVCDMachineTemplateFromKCP(ctx, r.Client, kcp)
		if err != nil {
			return nil, fmt.Errorf("error getting the VCDMachineTemplate object from KCP [%s] for cluster [%s]: [%v]", kcp.Name, cluster.Name, err)
		}
		topologyControlPlane := vcdtypes.ControlPlane{
			Count:        *kcp.Spec.Replicas,
			SizingClass:  vcdMachineTemplate.Spec.Template.Spec.SizingPolicy,
			TemplateName: vcdMachineTemplate.Spec.Template.Spec.Template,
		}
		topologyControlPlanes = append(topologyControlPlanes, topologyControlPlane)
		kubernetesVersion = kcp.Spec.Version
	}

	mdList, err := getAllMachineDeploymentsForCluster(ctx, r.Client, *cluster)
	if err != nil {
		return nil, fmt.Errorf("error getting the MachineDeployments for cluster [%s]: [%v]", vcdCluster.Name, err)
	}
	topologyWorkers := make([]vcdtypes.Workers, len(mdList.Items))
	for _, md := range mdList.Items {
		vcdMachineTemplate, err := getVCDMachineTemplateFromMachineDeployment(ctx, r.Client, md)
		if err != nil {
			return nil, fmt.Errorf("error getting the VCDMachineTemplate object from MachineDeployment [%s] for cluster [%s]: [%v]", md.Name, cluster.Name, err)
		}
		topologyWorker := vcdtypes.Workers{
			Count:        *md.Spec.Replicas,
			SizingClass:  vcdMachineTemplate.Spec.Template.Spec.SizingPolicy,
			TemplateName: vcdMachineTemplate.Spec.Template.Spec.Template,
		}
		topologyWorkers = append(topologyWorkers, topologyWorker)
	}
>>>>>>> 5e333c51
	rde := &swagger.DefinedEntity{
		EntityType: CAPVCDEntityTypeID,
		Name:       vcdCluster.Name,
	}
	capvcdEntity := rdeType.CAPVCDEntity{
		Kind:       CAPVCDClusterKind,
		ApiVersion: CAPVCDClusterEntityApiVersion,
		Metadata: rdeType.Metadata{
			Name: vcdCluster.Name,
			Org:  org,
			Vdc:  vdc,
			Site: vcdCluster.Spec.Site,
		},
		Spec: rdeType.ClusterSpec{
			//Settings: vcdtypes.Settings{
			//	OvdcNetwork: ovdcNetwork,
			//	Network: vcdtypes.Network{
			//		Cni: vcdtypes.Cni{
			//			Name: CAPVCDClusterCniName,
			//		},
			//		Pods: vcdtypes.Pods{
			//			CidrBlocks: cluster.Spec.ClusterNetwork.Pods.CIDRBlocks,
			//		},
			//		Services: vcdtypes.Services{
			//			CidrBlocks: cluster.Spec.ClusterNetwork.Services.CIDRBlocks,
			//		},
			//	},
			//},
			//Topology: vcdtypes.Topology{
			//	ControlPlane: topologyControlPlanes,
			//	Workers:      topologyWorkers,
			//},
			//Distribution: vcdtypes.Distribution{
			//	Version: kubernetesVersion,
			//},
		},
		Status: rdeType.Status{
			CAPVCDStatus: rdeType.CAPVCDStatus{
				Phase: ClusterApiStatusPhaseNotReady,
				// TODO: Discuss with sahithi if "kubernetes" needs to be removed from the RDE.
				Kubernetes: kubernetesVersion,
				ClusterAPIStatus: rdeType.ClusterApiStatus{
					Phase:        "",
					ApiEndpoints: []rdeType.ApiEndpoints{},
				},
				NodeStatus:              make(map[string]string),
				UsedAsManagementCluster: false,
				CapvcdVersion:           r.Config.ClusterResources.CapvcdVersion,
			},
			CloudProperties: rdeType.CloudProperties{
				Site: vcdCluster.Spec.Site,
				Org:  org,
				Vdc:  vdc,
			},
<<<<<<< HEAD
			ParentUID: r.Config.ManagementClusterRDEId,
			Csi: rdeType.VersionedAddon{
=======
			ClusterAPIStatus: vcdtypes.ClusterApiStatus{
				Phase:        "",
				ApiEndpoints: []vcdtypes.ApiEndpoints{},
			},
			NodeStatus:          make(map[string]string),
			IsManagementCluster: vcdCluster.Spec.UseAsManagementCluster,
			CapvcdVersion:       r.Config.ClusterResources.CapvcdVersion,
			ParentUID:           vcdCluster.Spec.ParentUID,
			Csi: vcdtypes.VersionedAddon{
>>>>>>> 5e333c51
				Name:    VcdCsiName,
				Version: r.Config.ClusterResources.CsiVersion, // TODO: get CPI, CNI, CSI versions from the CLusterResourceSet objects
			},
			Cpi: rdeType.VersionedAddon{
				Name:    VcdCpiName,
				Version: r.Config.ClusterResources.CpiVersion,
			},
			Cni: rdeType.VersionedAddon{
				Name:    CAPVCDClusterCniName,
				Version: r.Config.ClusterResources.CniVersion,
			},
		},
	}

	// convert CAPVCDEntity to map[string]interface{} type
	capvcdEntityMap, err := vcdutil.ConvertCAPVCDEntityToMap(&capvcdEntity)
	if err != nil {
		return nil, fmt.Errorf("failed to convert CAPVCD entity to Map: [%v]", err)
	}

	rde.Entity = capvcdEntityMap
	return rde, nil
}

func (r *VCDClusterReconciler) constructAndCreateRDEFromCluster(ctx context.Context, workloadVCDClient *vcdclient.Client, cluster *clusterv1.Cluster, vcdCluster *infrav1.VCDCluster) (string, error) {
	log := ctrl.LoggerFrom(ctx)

	rde, err := r.constructCapvcdRDE(ctx, cluster, vcdCluster)
	if err != nil {
		return "", fmt.Errorf("error occurred while constructing RDE payload for the cluster [%s]: [%v]", vcdCluster.Name, err)
	}
	resp, err := workloadVCDClient.ApiClient.DefinedEntityApi.CreateDefinedEntity(ctx, *rde,
		rde.EntityType, nil)
	if err != nil {
		return "", fmt.Errorf("error occurred during RDE creation for the cluster [%s]: [%v]", vcdCluster.Name, err)
	}
	if resp.StatusCode != http.StatusAccepted {
		return "", fmt.Errorf("error occurred during RDE creation for the cluster [%s]", vcdCluster.Name)
	}
	taskURL := resp.Header.Get(VCDLocationHeader)
	task := govcd.NewTask(&workloadVCDClient.VcdClient.Client)
	task.Task.HREF = taskURL
	err = task.Refresh()
	if err != nil {
		return "", fmt.Errorf("error occurred during RDE creation for the cluster [%s]; error refreshing task: [%s]", vcdCluster.Name, task.Task.HREF)
	}
	rdeID := task.Task.Owner.ID
	log.Info("Created defined entity for cluster", "InfraId", rdeID)
	return rdeID, nil
}

// TODO: Remove uncommented code when decision to only keep capi.yaml as part of RDE spec is finalized
func (r *VCDClusterReconciler) reconcileRDE(ctx context.Context, cluster *clusterv1.Cluster, vcdCluster *infrav1.VCDCluster, workloadVCDClient *vcdclient.Client) error {
	log := ctrl.LoggerFrom(ctx)

	updatePatch := make(map[string]interface{})
	_, capvcdEntity, err := workloadVCDClient.GetCAPVCDEntity(ctx, vcdCluster.Status.InfraId)
	if err != nil {
		return fmt.Errorf("failed to get RDE with ID [%s] for cluster [%s]: [%v]", vcdCluster.Status.InfraId, vcdCluster.Name, err)
	}
	// TODO(VCDA-3107): Should we be updating org and vdc information here.
	org := vcdCluster.Spec.Org
	if org != capvcdEntity.Metadata.Org {
		updatePatch["Metadata.Org"] = org
	}

	vdc := vcdCluster.Spec.Ovdc
	if vdc != capvcdEntity.Metadata.Vdc {
		updatePatch["Metadata.Vdc"] = vdc
	}

	if capvcdEntity.Metadata.Site != vcdCluster.Spec.Site {
		updatePatch["Metadata.Site"] = vcdCluster.Spec.Site
	}

	//networkName := vcdCluster.Spec.OvdcNetwork
	//if networkName != capvcdEntity.Spec.Settings.OvdcNetwork {
	//	updatePatch["Spec.Settings.OvdcNetwork"] = networkName
	//}

	kcpList, err := getAllKubeadmControlPlaneForCluster(ctx, r.Client, *cluster)
	if err != nil {
		return fmt.Errorf("error getting all KubeadmControlPlane objects for cluster [%s]: [%v]", vcdCluster.Name, err)
	}
	//topologyControlPlanes := make([]vcdtypes.ControlPlane, len(kcpList.Items))
	kubernetesVersion := ""
<<<<<<< HEAD
	for _, kcp := range kcpList.Items {
		//vcdMachineTemplate, err := getVCDMachineTemplateFromKCP(ctx, r.Client, kcp)
		//if err != nil {
		//	return fmt.Errorf("error getting VCDMachineTemplate from KCP [%s] for cluster [%s]: [%v]", kcp.Name, cluster.Name, err)
		//}
		//topologyControlPlane := vcdtypes.ControlPlane{
		//	Count:        *kcp.Spec.Replicas,
		//	SizingClass:  vcdMachineTemplate.Spec.Template.Spec.ComputePolicy,
		//	TemplateName: vcdMachineTemplate.Spec.Template.Spec.Template,
		//}
		//topologyControlPlanes[idx] = topologyControlPlane
		kubernetesVersion = kcp.Spec.Version
	}

	//mdList, err := getAllMachineDeploymentsForCluster(ctx, r.Client, *cluster)
	//if err != nil {
	//	return fmt.Errorf("error getting getting all MachineDeployment for cluster [%s]: [%v]", vcdCluster.Name, err)
	//}
	//topologyWorkers := make([]vcdtypes.Workers, len(mdList.Items))
	//for idx, md := range mdList.Items {
	//	vcdMachineTemplate, err := getVCDMachineTemplateFromMachineDeployment(ctx, r.Client, md)
	//	if err != nil {
	//		return fmt.Errorf("error getting VCDMachineTemplate from MachineDeployment [%s] for cluster [%s]: [%v]", md.Name, cluster.Name, err)
	//	}
	//	topologyWorker := vcdtypes.Workers{
	//		Count:        *md.Spec.Replicas,
	//		SizingClass:  vcdMachineTemplate.Spec.Template.Spec.ComputePolicy,
	//		TemplateName: vcdMachineTemplate.Spec.Template.Spec.Template,
	//	}
	//	topologyWorkers[idx] = topologyWorker
	//}

	//The following code only updates the spec portion of the RDE
	//if !reflect.DeepEqual(capvcdEntity.Spec.Topology.ControlPlane, topologyControlPlanes) {
	//	updatePatch["Spec.Topology.ControlPlane"] = topologyControlPlanes
	//}
	//if !reflect.DeepEqual(capvcdEntity.Spec.Topology.Workers, topologyWorkers) {
	//	updatePatch["Spec.Topology.Workers"] = topologyWorkers
	//}
=======
	for idx, kcp := range kcpList.Items {
		vcdMachineTemplate, err := getVCDMachineTemplateFromKCP(ctx, r.Client, kcp)
		if err != nil {
			return fmt.Errorf("error getting VCDMachineTemplate from KCP [%s] for cluster [%s]: [%v]", kcp.Name, cluster.Name, err)
		}
		topologyControlPlane := vcdtypes.ControlPlane{
			Count:        *kcp.Spec.Replicas,
			SizingClass:  vcdMachineTemplate.Spec.Template.Spec.SizingPolicy,
			TemplateName: vcdMachineTemplate.Spec.Template.Spec.Template,
		}
		topologyControlPlanes[idx] = topologyControlPlane
		kubernetesVersion = kcp.Spec.Version
	}

	mdList, err := getAllMachineDeploymentsForCluster(ctx, r.Client, *cluster)
	if err != nil {
		return fmt.Errorf("error getting getting all MachineDeployment for cluster [%s]: [%v]", vcdCluster.Name, err)
	}
	topologyWorkers := make([]vcdtypes.Workers, len(mdList.Items))
	for idx, md := range mdList.Items {
		vcdMachineTemplate, err := getVCDMachineTemplateFromMachineDeployment(ctx, r.Client, md)
		if err != nil {
			return fmt.Errorf("error getting VCDMachineTemplate from MachineDeployment [%s] for cluster [%s]: [%v]", md.Name, cluster.Name, err)
		}
		topologyWorker := vcdtypes.Workers{
			Count:        *md.Spec.Replicas,
			SizingClass:  vcdMachineTemplate.Spec.Template.Spec.SizingPolicy,
			TemplateName: vcdMachineTemplate.Spec.Template.Spec.Template,
		}
		topologyWorkers[idx] = topologyWorker
	}

	// The following code only updates the spec portion of the RDE
	if !reflect.DeepEqual(capvcdEntity.Spec.Topology.ControlPlane, topologyControlPlanes) {
		updatePatch["Spec.Topology.ControlPlane"] = topologyControlPlanes
	}
	if !reflect.DeepEqual(capvcdEntity.Spec.Topology.Workers, topologyWorkers) {
		updatePatch["Spec.Topology.Workers"] = topologyWorkers
	}
>>>>>>> 5e333c51
	capiYaml, err := getCapiYaml(ctx, r.Client, *cluster, *vcdCluster)
	if err != nil {
		log.Error(err,
			"error during RDE reconciliation: failed to construct capi yaml from kubernetes resources of cluster")
	}

	if err == nil && capvcdEntity.Spec.CapiYaml != capiYaml {
		updatePatch["Spec.CapiYaml"] = capiYaml
	}

	// Updating status portion of the RDE in the following code
	// TODO: Delete "kubernetes" string in RDE. Discuss with Sahithi
	if capvcdEntity.Status.CAPVCDStatus.Kubernetes != kubernetesVersion {
		updatePatch["Status.CAPVCDStatus.Kubernetes"] = kubernetesVersion
	}

	//if capvcdEntity.Spec.Distribution.Version != kubernetesVersion {
	//	updatePatch["Spec.Distribution.Version"] = kubernetesVersion
	//}

	if capvcdEntity.Status.CAPVCDStatus.Uid != vcdCluster.Status.InfraId {
		updatePatch["Status.CAPVCDStatus.Uid"] = vcdCluster.Status.InfraId
	}

	if capvcdEntity.Status.CAPVCDStatus.Phase != cluster.Status.Phase {
		updatePatch["Status.CAPVCDStatus.Phase"] = cluster.Status.Phase
	}

	if capvcdEntity.Status.ParentUID != vcdCluster.Status.ParentUID {
		updatePatch["Status.ParentUID"] = vcdCluster.Status.ParentUID
	}

	if capvcdEntity.Status.IsManagementCluster != vcdCluster.Status.UseAsManagementCluster {
		updatePatch["Status.IsManagementCluster"] = vcdCluster.Status.UseAsManagementCluster
	}

	clusterApiStatusPhase := ClusterApiStatusPhaseNotReady
	if cluster.Status.ControlPlaneReady {
		clusterApiStatusPhase = ClusterApiStatusPhaseReady
	}
	clusterApiStatus := rdeType.ClusterApiStatus{
		Phase: clusterApiStatusPhase,
		ApiEndpoints: []rdeType.ApiEndpoints{
			{
				Host: vcdCluster.Spec.ControlPlaneEndpoint.Host,
				Port: 6443,
			},
		},
	}
	if !reflect.DeepEqual(clusterApiStatus, capvcdEntity.Status.CAPVCDStatus.ClusterAPIStatus) {
		updatePatch["Status.CAPVCDStatus.ClusterAPIStatus"] = clusterApiStatus
	}

	// update node status. Needed to remove stray nodes which were already deleted
	machineList, err := getMachineListFromCluster(ctx, r.Client, *cluster)
	if err != nil {
		return fmt.Errorf("error getting machine list for cluster with name [%s]: [%v]", cluster.Name, err)
	}

	updatedNodeStatus := make(map[string]string)
	for _, machine := range machineList.Items {
		updatedNodeStatus[machine.Name] = machine.Status.Phase
	}
	if !reflect.DeepEqual(updatedNodeStatus, capvcdEntity.Status.CAPVCDStatus.NodeStatus) {
		updatePatch["Status.CAPVCDStatus.NodeStatus"] = updatedNodeStatus
	}

	obj := client.ObjectKey{
		Namespace: cluster.Namespace,
		Name:      cluster.Name,
	}
	kubeConfigBytes, err := kcfg.FromSecret(ctx, r.Client, obj)
	if err != nil {
		log.Error(err, "failed to update RDE private section with kubeconfig")
	} else {
		if !reflect.DeepEqual(string(kubeConfigBytes), capvcdEntity.Status.Private.KubeConfig) {
			updatePatch["Status.Private.KubeConfig"] = string(kubeConfigBytes)
		}
	}

	updatedRDE, err := workloadVCDClient.PatchRDE(ctx, updatePatch, vcdCluster.Status.InfraId)
	if err != nil {
		return fmt.Errorf("failed to update defined entity with ID [%s] for cluster [%s]: [%v]", vcdCluster.Status.InfraId, vcdCluster.Name, err)
	}

	if updatedRDE.State != RDEStatusResolved {
		// try to resolve the defined entity
		entityState, resp, err := workloadVCDClient.ApiClient.DefinedEntityApi.ResolveDefinedEntity(ctx, updatedRDE.Id)
		if err != nil {
			return fmt.Errorf("failed to resolve defined entity with ID [%s] for cluster [%s]", vcdCluster.Status.InfraId, vcdCluster.Name)
		}
		if resp.StatusCode != http.StatusOK {
			return fmt.Errorf("error while resolving defined entity with ID [%s] for cluster [%s] with message: [%s]", vcdCluster.Status.InfraId, vcdCluster.Name, entityState.Message)
		}
		if entityState.State != RDEStatusResolved {
			return fmt.Errorf("defined entity resolution failed for RDE with ID [%s] for cluster [%s] with message: [%s]", vcdCluster.Status.InfraId, vcdCluster.Name, entityState.Message)
		}
		log.Info("Resolved defined entity of cluster", "InfraId", vcdCluster.Status.InfraId)
	}
	return nil
}

func (r *VCDClusterReconciler) reconcileNormal(ctx context.Context, cluster *clusterv1.Cluster,
	vcdCluster *infrav1.VCDCluster) (ctrl.Result, error) {
	log := ctrl.LoggerFrom(ctx)
	workloadVCDClient, err := vcdclient.NewVCDClientFromSecrets(vcdCluster.Spec.Site, vcdCluster.Spec.Org,
		vcdCluster.Spec.Ovdc, vcdCluster.Name, vcdCluster.Spec.OvdcNetwork, r.Config.VCD.VIPSubnet,
		vcdCluster.Spec.Org, vcdCluster.Spec.UserCredentialsContext.Username,
		vcdCluster.Spec.UserCredentialsContext.Password, vcdCluster.Spec.UserCredentialsContext.RefreshToken,
		true, vcdCluster.Status.InfraId, &vcdclient.OneArm{
			StartIPAddress: r.Config.LB.OneArm.StartIP,
			EndIPAddress:   r.Config.LB.OneArm.EndIP,
		}, 0, 0, r.Config.LB.Ports.TCP,
		true, "", r.Config.ClusterResources.CsiVersion, r.Config.ClusterResources.CpiVersion, r.Config.ClusterResources.CniVersion,
		r.Config.ClusterResources.CapvcdVersion)
	if err != nil {
		return ctrl.Result{}, errors.Wrapf(err, "Error creating VCD client to reconcile Cluster [%s] infrastructure", vcdCluster.Name)
	}

	gateway := &vcdclient.GatewayManager{
		NetworkName:        workloadVCDClient.NetworkName,
		Client:             workloadVCDClient,
		GatewayRef:         workloadVCDClient.GatewayRef,
		NetworkBackingType: workloadVCDClient.NetworkBackingType,
	}

	infraID := vcdCluster.Status.InfraId

	// General note on RDE operations, always ensure CAPVCD cluster reconciliation progress
	//is not affected by any RDE operation failures.

	// Use the pre-created RDEId specified in the CAPI yaml specification.
	// TODO validate if the RDE ID format is correct.
	if infraID == "" && len(vcdCluster.Spec.RDEId) > 0 {
		infraID = vcdCluster.Spec.RDEId
	}

	// Create a new RDE if it was not already created or assigned.
	if infraID == "" {
		nameFilter := &swagger.DefinedEntityApiGetDefinedEntitiesByEntityTypeOpts{
			Filter: optional.NewString(fmt.Sprintf("name==%s", vcdCluster.Name)),
		}
		definedEntities, resp, err := workloadVCDClient.ApiClient.DefinedEntityApi.GetDefinedEntitiesByEntityType(ctx,
			CAPVCDTypeVendor, CAPVCDTypeNss, CAPVCDTypeVersion, 1, 25, nameFilter)
		if err != nil {
			log.Error(err, "Error while checking if RDE is already present for the cluster",
				"entityTypeId", CAPVCDEntityTypeID)
		}
		if resp == nil {
			log.Error(nil, "Error while checking if RDE is already present for the cluster; "+
				"obtained an empty response for get defined entity call for the cluster")
		} else if resp.StatusCode != http.StatusOK {
			log.Error(nil, "Error while checking if RDE is already present for the cluster",
				"entityTypeId", CAPVCDEntityTypeID, "responseStatusCode", resp.StatusCode)
		}
		if err == nil && resp != nil && resp.StatusCode == http.StatusOK {
			if len(definedEntities.Values) == 0 {
				rdeID, err := r.constructAndCreateRDEFromCluster(ctx, workloadVCDClient, cluster, vcdCluster)
				if err != nil {
					log.Error(err, "Error creating RDE for the cluster")
				} else {
					infraID = rdeID
				}
			} else {
				log.Info("RDE for the cluster is already present; skipping RDE creation", "InfraId",
					definedEntities.Values[0].Id)
				infraID = definedEntities.Values[0].Id
			}
		}
	} else {
		log.V(3).Info("Reusing already available InfraID", "infraID", infraID)
	}

	// If there is no RDE ID specified (or) created for any reason, self-generate one and use.
	// We need UUIDs to single-instance cleanly in the Virtual Services etc.
	if infraID == "" {
		noRDEID := NoRdePrefix + uuid.New().String()
		log.Info("Error retrieving InfraId. Hence using a self-generated UUID", "UUID", noRDEID)
		infraID = noRDEID
	}

	if vcdCluster.Status.InfraId == "" {
		// This implies we have to set the infraID into the vcdCluster Object.
		vcdCluster.Status.InfraId = infraID
		if err := r.Status().Update(ctx, vcdCluster); err != nil {
			return ctrl.Result{}, errors.Wrapf(err,
				"unable to update status of vcdCluster [%s] with InfraID [%s]",
				vcdCluster.Name, infraID)
		}
		// Also update the client created already so that the CPI etc have the clusterID.
		workloadVCDClient.ClusterID = infraID
	}

	// After InfraId has been set, we can update parentUid, useAsMgmtCluster status
	vcdCluster.Status.UseAsManagementCluster = vcdCluster.Spec.UseAsManagementCluster
	vcdCluster.Status.ParentUID = vcdCluster.Spec.ParentUID

	// create load balancer for the cluster. Only one-arm load balancer is fully tested.
	virtualServiceNamePrefix := vcdCluster.Name + "-" + vcdCluster.Status.InfraId
	lbPoolNamePrefix := vcdCluster.Name + "-" + vcdCluster.Status.InfraId

	controlPlaneNodeIP, err := gateway.GetLoadBalancer(ctx, fmt.Sprintf("%s-tcp", virtualServiceNamePrefix))
	//TODO: Sahithi: Check if error is really because of missing virtual service.
	// In any other error cases, force create the new load balancer with the original control plane endpoint
	// (if already present). Do not overwrite the existing control plane endpoint with a new endpoint.
	if err != nil {
		if vsError, ok := err.(*vcdclient.VirtualServicePendingError); ok {
			log.Info("Error getting load balancer. Virtual Service is still pending",
				"virtualServiceName", vsError.VirtualServiceName, "error", err)
			return ctrl.Result{RequeueAfter: 5 * time.Second}, nil
		}

		log.Info("Creating load balancer for the cluster")
		controlPlaneNodeIP, err = gateway.CreateL4LoadBalancer(ctx, virtualServiceNamePrefix, lbPoolNamePrefix,
			[]string{}, r.Config.LB.Ports.TCP)
		if err != nil {
			if vsError, ok := err.(*vcdclient.VirtualServicePendingError); ok {
				log.Info("Error creating load balancer for cluster. Virtual Service is still pending",
					"virtualServiceName", vsError.VirtualServiceName, "error", err)
				return ctrl.Result{RequeueAfter: 5 * time.Second}, nil
			}
			return ctrl.Result{}, errors.Wrapf(err,
				"Error creating create load balancer [%s] for the cluster [%s]: [%v]",
				virtualServiceNamePrefix, vcdCluster.Name, err)
		}
	}
	vcdCluster.Spec.ControlPlaneEndpoint = infrav1.APIEndpoint{
		Host: controlPlaneNodeIP,
		Port: 6443,
	}
	log.Info(fmt.Sprintf("Control plane endpoint for the cluster is [%s]", controlPlaneNodeIP))

	if !strings.HasPrefix(vcdCluster.Status.InfraId, NoRdePrefix) {
		_, resp, _, err := workloadVCDClient.ApiClient.DefinedEntityApi.GetDefinedEntity(ctx, vcdCluster.Status.InfraId)
		if err == nil && resp != nil && resp.StatusCode == http.StatusOK {
			if err = r.reconcileRDE(ctx, cluster, vcdCluster, workloadVCDClient); err != nil {
				log.Error(err, "Error occurred during RDE reconciliation",
					"InfraId", vcdCluster.Status.InfraId)
			}
		} else {
			log.Error(err, "Unexpected error retrieving RDE for the cluster from VCD",
				"InfraId", vcdCluster.Status.InfraId)
			// Some additional checks to log non-sensitive content safely.
			if resp == nil {
				log.Error(nil, "Error retrieving RDE for the cluster from VCD; obtained an empty response",
					"InfraId", vcdCluster.Status.InfraId)
			} else if resp.StatusCode != http.StatusOK {
				log.Error(nil, "Error retrieving RDE for the cluster from VCD",
					"InfraId", vcdCluster.Status.InfraId)
			}
		}
	}

	// create VApp
	vdcManager := vcdclient.VdcManager{
		VdcName: workloadVCDClient.ClusterOVDCName,
		OrgName: workloadVCDClient.ClusterOrgName,
		Client:  workloadVCDClient,
		Vdc:     workloadVCDClient.Vdc,
	}

	metadataMap := map[string]string{
		CapvcdInfraId: vcdCluster.Status.InfraId,
	}
	//Todo duplicate check

	_, err = vdcManager.GetOrCreateVApp(vcdCluster.Name, workloadVCDClient.NetworkName)
	if err != nil {
		return ctrl.Result{}, errors.Wrapf(err, "Error creating Infra vApp for the cluster [%s]: [%v]", vcdCluster.Name, err)
	}

	if metadataMap != nil && len(metadataMap) > 0 && !vcdCluster.Status.VAppMetadataUpdated {
		if err := vdcManager.AddMetadataToVApp(vcdCluster.Name, metadataMap); err != nil {
			return ctrl.Result{}, fmt.Errorf("unable to add metadata [%s] to vApp [%s]: [%v]", metadataMap, vcdCluster.Name, err)
		}
		vcdCluster.Status.VAppMetadataUpdated = true
	}

	// Update the vcdCluster resource with updated information
	// TODO Check if updating ovdcNetwork, Org and Ovdc should be done somewhere earlier in the code.
	vcdCluster.ClusterName = vcdCluster.Name

	vcdCluster.Status.Ready = true
	conditions.MarkTrue(vcdCluster, LoadBalancerAvailableCondition)

	return ctrl.Result{}, nil
}

func (r *VCDClusterReconciler) reconcileDelete(ctx context.Context,
	vcdCluster *infrav1.VCDCluster) (ctrl.Result, error) {

	log := ctrl.LoggerFrom(ctx)

	patchHelper, err := patch.NewHelper(vcdCluster, r.Client)
	if err != nil {
		return ctrl.Result{}, err
	}
	conditions.MarkFalse(vcdCluster, LoadBalancerAvailableCondition, clusterv1.DeletingReason,
		clusterv1.ConditionSeverityInfo, "")

	if err := patchVCDCluster(ctx, patchHelper, vcdCluster); err != nil {
		return ctrl.Result{}, errors.Wrap(err, "Error occurred during cluster deletion; failed to patch VCDCluster")
	}

	workloadVCDClient, err := vcdclient.NewVCDClientFromSecrets(vcdCluster.Spec.Site, vcdCluster.Spec.Org,
		vcdCluster.Spec.Ovdc, vcdCluster.Name, vcdCluster.Spec.OvdcNetwork, r.Config.VCD.VIPSubnet,
		vcdCluster.Spec.Org, vcdCluster.Spec.UserCredentialsContext.Username,
		vcdCluster.Spec.UserCredentialsContext.Password, vcdCluster.Spec.UserCredentialsContext.RefreshToken,
		true, vcdCluster.Status.InfraId, &vcdclient.OneArm{
			StartIPAddress: r.Config.LB.OneArm.StartIP,
			EndIPAddress:   r.Config.LB.OneArm.EndIP,
		}, 0, 0, r.Config.LB.Ports.TCP,
		true, "", r.Config.ClusterResources.CsiVersion, r.Config.ClusterResources.CpiVersion, r.Config.ClusterResources.CniVersion,
		r.Config.ClusterResources.CapvcdVersion)
	if err != nil {
		return ctrl.Result{}, errors.Wrapf(err,
			"Error occurred during cluster deletion; unable to create client for the workload cluster [%s]",
			vcdCluster.Name)
	}

	gateway := &vcdclient.GatewayManager{
		NetworkName:        workloadVCDClient.NetworkName,
		Client:             workloadVCDClient,
		GatewayRef:         workloadVCDClient.GatewayRef,
		NetworkBackingType: workloadVCDClient.NetworkBackingType,
	}

	// Delete the load balancer components
	virtualServiceNamePrefix := vcdCluster.Name + "-" + vcdCluster.Status.InfraId
	lbPoolNamePrefix := vcdCluster.Name + "-" + vcdCluster.Status.InfraId
	err = gateway.DeleteLoadBalancer(ctx, virtualServiceNamePrefix, lbPoolNamePrefix)
	if err != nil {
		return ctrl.Result{}, errors.Wrapf(err,
			"Error occurred during cluster [%s] deletion; unable to delete the load balancer [%s]: [%v]",
			vcdCluster.Name, virtualServiceNamePrefix, err)
	}
	log.Info("Deleted the load balancer components (virtual service, lb pool, dnat rule) of the cluster",
		"virtual service", virtualServiceNamePrefix, "lb pool", lbPoolNamePrefix)

	vdcManager := vcdclient.VdcManager{
		VdcName: workloadVCDClient.ClusterOVDCName,
		OrgName: workloadVCDClient.ClusterOrgName,
		Client:  workloadVCDClient,
		Vdc:     workloadVCDClient.Vdc,
	}

	// Delete vApp
	vApp, err := workloadVCDClient.Vdc.GetVAppByName(vcdCluster.Name, true)
	if err != nil {
		log.Error(err, fmt.Sprintf("Error occurred during cluster deletion; vApp [%s] not found", vcdCluster.Name))
	}
	if vApp != nil {
		if vApp.VApp.Children != nil {
			return ctrl.Result{}, errors.Errorf(
				"Error occurred during cluster deletion; %d VMs detected in the vApp %s",
				len(vApp.VApp.Children.VM), vcdCluster.Name)
		} else {
			log.Info("Deleting vApp of the cluster", "vAppName", vcdCluster.Name)
			err = vdcManager.DeleteVApp(vcdCluster.Name)
			if err != nil {
				return ctrl.Result{}, errors.Wrapf(err,
					"Error occurred during cluster deletion; failed to delete vApp [%s]", vcdCluster.Name)
			}
			log.Info("Successfully deleted vApp of the cluster", "vAppName", vcdCluster.Name)
		}
	}

	// TODO: If RDE deletion fails, should we throw an error during reconciliation?
	// Delete RDE
	if vcdCluster.Status.InfraId != "" && !strings.HasPrefix(vcdCluster.Status.InfraId, NoRdePrefix) {
		definedEntities, resp, err := workloadVCDClient.ApiClient.DefinedEntityApi.GetDefinedEntitiesByEntityType(ctx,
			CAPVCDTypeVendor, CAPVCDTypeNss, CAPVCDTypeVersion, 1, 25,
			&swagger.DefinedEntityApiGetDefinedEntitiesByEntityTypeOpts{
				Filter: optional.NewString(fmt.Sprintf("id==%s", vcdCluster.Status.InfraId)),
			})
		if err != nil {
			return ctrl.Result{}, errors.Wrapf(err, "Error occurred during RDE deletion; failed to fetch defined entities by entity type [%s] and ID [%s] for cluster [%s]", CAPVCDEntityTypeID, vcdCluster.Status.InfraId, vcdCluster.Name)
		}
		if resp.StatusCode != http.StatusOK {
			return ctrl.Result{}, errors.Errorf("Error occurred during RDE deletion; error while fetching defined entities by entity type [%s] and ID [%s] for cluster [%s]", CAPVCDEntityTypeID, vcdCluster.Status.InfraId, vcdCluster.Name)
		}
		if len(definedEntities.Values) > 0 {
			// resolve defined entity before deleting
			entityState, resp, err := workloadVCDClient.ApiClient.DefinedEntityApi.ResolveDefinedEntity(ctx,
				vcdCluster.Status.InfraId)
			if err != nil {
				return ctrl.Result{}, errors.Wrapf(err, "Error occurred during RDE deletion; error occurred while resolving defined entity [%s] with ID [%s] before deleting", vcdCluster.Name, vcdCluster.Status.InfraId)
			}
			if resp.StatusCode != http.StatusOK {
				log.Error(nil, "Error occurred during RDE deletion; failed to resolve RDE with ID [%s] for cluster [%s]: [%s]", vcdCluster.Status.InfraId, vcdCluster.Name, entityState.Message)
			}
			resp, err = workloadVCDClient.ApiClient.DefinedEntityApi.DeleteDefinedEntity(ctx,
				vcdCluster.Status.InfraId, nil)
			if err != nil {
				return ctrl.Result{}, errors.Wrapf(err, "error occurred during RDE deletion; failed to execute delete defined entity call for RDE with ID [%s]", vcdCluster.Status.InfraId)
			}
			if resp.StatusCode != http.StatusNoContent {
				return ctrl.Result{}, errors.Errorf("Error occurred during RDE deletion; error deleting defined entity associated with the cluster. RDE id: [%s]", vcdCluster.Status.InfraId)
			}
			log.Info("Successfully deleted the (RDE) defined entity of the cluster")
		} else {
			log.Info("Attempted deleting the RDE, but corresponding defined entity is not found", "RDEId", vcdCluster.Status.InfraId)
		}
	}
	log.Info("Successfully deleted all the infra resources of the cluster")
	// Cluster is deleted so remove the finalizer.
	controllerutil.RemoveFinalizer(vcdCluster, infrav1.ClusterFinalizer)

	return ctrl.Result{}, nil
}

// SetupWithManager sets up the controller with the Manager.
func (r *VCDClusterReconciler) SetupWithManager(mgr ctrl.Manager, options controller.Options) error {
	return ctrl.NewControllerManagedBy(mgr).
		For(&infrav1.VCDCluster{}).
		WithOptions(options).
		Complete(r)
}<|MERGE_RESOLUTION|>--- conflicted
+++ resolved
@@ -17,7 +17,7 @@
 	vcdutil "github.com/vmware/cluster-api-provider-cloud-director/pkg/util"
 	"github.com/vmware/cluster-api-provider-cloud-director/pkg/vcdclient"
 	swagger "github.com/vmware/cluster-api-provider-cloud-director/pkg/vcdswaggerclient"
-	rdeType "github.com/vmware/cluster-api-provider-cloud-director/pkg/vcdtypes/rde_type_1_1_0"
+	"github.com/vmware/cluster-api-provider-cloud-director/pkg/vcdtypes"
 	"github.com/vmware/go-vcloud-director/v2/govcd"
 	apierrors "k8s.io/apimachinery/pkg/api/errors"
 	"k8s.io/apimachinery/pkg/runtime"
@@ -39,10 +39,10 @@
 const (
 	CAPVCDTypeVendor  = "vmware"
 	CAPVCDTypeNss     = "capvcdCluster"
-	CAPVCDTypeVersion = "1.1.0"
+	CAPVCDTypeVersion = "1.0.0"
 
 	CAPVCDClusterKind             = "CAPVCDCluster"
-	CAPVCDClusterEntityApiVersion = "capvcd.vmware.com/v1.1"
+	CAPVCDClusterEntityApiVersion = "capvcd.vmware.com/v1.0"
 	CAPVCDClusterCniName          = "antrea" // TODO: Get the correct value for CNI name
 	VcdCsiName                    = "cloud-director-named-disk-csi-driver"
 	VcdCpiName                    = "cloud-provider-for-cloud-director"
@@ -146,52 +146,19 @@
 	)
 }
 
-// TODO: Remove uncommented code when decision to only keep capi.yaml as part of RDE spec is finalized
 func (r *VCDClusterReconciler) constructCapvcdRDE(ctx context.Context, cluster *clusterv1.Cluster,
 	vcdCluster *infrav1.VCDCluster) (*swagger.DefinedEntity, error) {
 	org := vcdCluster.Spec.Org
 	vdc := vcdCluster.Spec.Ovdc
-	//ovdcNetwork := vcdCluster.Spec.OvdcNetwork
+	ovdcNetwork := vcdCluster.Spec.OvdcNetwork
 
 	kcpList, err := getAllKubeadmControlPlaneForCluster(ctx, r.Client, *cluster)
 	if err != nil {
 		return nil, fmt.Errorf("error getting KubeadmControlPlane objects for cluster [%s]: [%v]", vcdCluster.Name, err)
 	}
-	//topologyControlPlanes := make([]vcdtypes.ControlPlane, len(kcpList.Items))
+	topologyControlPlanes := make([]vcdtypes.ControlPlane, len(kcpList.Items))
 	kubernetesVersion := ""
 	for _, kcp := range kcpList.Items {
-<<<<<<< HEAD
-		//vcdMachineTemplate, err := getVCDMachineTemplateFromKCP(ctx, r.Client, kcp)
-		//if err != nil {
-		//	return nil, fmt.Errorf("error getting the VCDMachineTemplate object from KCP [%s] for cluster [%s]: [%v]", kcp.Name, cluster.Name, err)
-		//}
-		//topologyControlPlane := vcdtypes.ControlPlane{
-		//	Count:        *kcp.Spec.Replicas,
-		//	SizingClass:  vcdMachineTemplate.Spec.Template.Spec.ComputePolicy,
-		//	TemplateName: vcdMachineTemplate.Spec.Template.Spec.Template,
-		//}
-		//topologyControlPlanes = append(topologyControlPlanes, topologyControlPlane)
-		kubernetesVersion = kcp.Spec.Version
-	}
-
-	//mdList, err := getAllMachineDeploymentsForCluster(ctx, r.Client, *cluster)
-	//if err != nil {
-	//	return nil, fmt.Errorf("error getting the MachineDeployments for cluster [%s]: [%v]", vcdCluster.Name, err)
-	//}
-	//topologyWorkers := make([]vcdtypes.Workers, len(mdList.Items))
-	//for _, md := range mdList.Items {
-	//	vcdMachineTemplate, err := getVCDMachineTemplateFromMachineDeployment(ctx, r.Client, md)
-	//	if err != nil {
-	//		return nil, fmt.Errorf("error getting the VCDMachineTemplate object from MachineDeployment [%s] for cluster [%s]: [%v]", md.Name, cluster.Name, err)
-	//	}
-	//	topologyWorker := vcdtypes.Workers{
-	//		Count:        *md.Spec.Replicas,
-	//		SizingClass:  vcdMachineTemplate.Spec.Template.Spec.ComputePolicy,
-	//		TemplateName: vcdMachineTemplate.Spec.Template.Spec.Template,
-	//	}
-	//	topologyWorkers = append(topologyWorkers, topologyWorker)
-	//}
-=======
 		vcdMachineTemplate, err := getVCDMachineTemplateFromKCP(ctx, r.Client, kcp)
 		if err != nil {
 			return nil, fmt.Errorf("error getting the VCDMachineTemplate object from KCP [%s] for cluster [%s]: [%v]", kcp.Name, cluster.Name, err)
@@ -222,65 +189,51 @@
 		}
 		topologyWorkers = append(topologyWorkers, topologyWorker)
 	}
->>>>>>> 5e333c51
 	rde := &swagger.DefinedEntity{
 		EntityType: CAPVCDEntityTypeID,
 		Name:       vcdCluster.Name,
 	}
-	capvcdEntity := rdeType.CAPVCDEntity{
+	capvcdEntity := vcdtypes.CAPVCDEntity{
 		Kind:       CAPVCDClusterKind,
 		ApiVersion: CAPVCDClusterEntityApiVersion,
-		Metadata: rdeType.Metadata{
+		Metadata: vcdtypes.Metadata{
 			Name: vcdCluster.Name,
 			Org:  org,
 			Vdc:  vdc,
 			Site: vcdCluster.Spec.Site,
 		},
-		Spec: rdeType.ClusterSpec{
-			//Settings: vcdtypes.Settings{
-			//	OvdcNetwork: ovdcNetwork,
-			//	Network: vcdtypes.Network{
-			//		Cni: vcdtypes.Cni{
-			//			Name: CAPVCDClusterCniName,
-			//		},
-			//		Pods: vcdtypes.Pods{
-			//			CidrBlocks: cluster.Spec.ClusterNetwork.Pods.CIDRBlocks,
-			//		},
-			//		Services: vcdtypes.Services{
-			//			CidrBlocks: cluster.Spec.ClusterNetwork.Services.CIDRBlocks,
-			//		},
-			//	},
-			//},
-			//Topology: vcdtypes.Topology{
-			//	ControlPlane: topologyControlPlanes,
-			//	Workers:      topologyWorkers,
-			//},
-			//Distribution: vcdtypes.Distribution{
-			//	Version: kubernetesVersion,
-			//},
+		Spec: vcdtypes.ClusterSpec{
+			Settings: vcdtypes.Settings{
+				OvdcNetwork: ovdcNetwork,
+				Network: vcdtypes.Network{
+					Cni: vcdtypes.Cni{
+						Name: CAPVCDClusterCniName,
+					},
+					Pods: vcdtypes.Pods{
+						CidrBlocks: cluster.Spec.ClusterNetwork.Pods.CIDRBlocks,
+					},
+					Services: vcdtypes.Services{
+						CidrBlocks: cluster.Spec.ClusterNetwork.Services.CIDRBlocks,
+					},
+				},
+			},
+			Topology: vcdtypes.Topology{
+				ControlPlane: topologyControlPlanes,
+				Workers:      topologyWorkers,
+			},
+			Distribution: vcdtypes.Distribution{
+				Version: kubernetesVersion,
+			},
 		},
-		Status: rdeType.Status{
-			CAPVCDStatus: rdeType.CAPVCDStatus{
-				Phase: ClusterApiStatusPhaseNotReady,
-				// TODO: Discuss with sahithi if "kubernetes" needs to be removed from the RDE.
-				Kubernetes: kubernetesVersion,
-				ClusterAPIStatus: rdeType.ClusterApiStatus{
-					Phase:        "",
-					ApiEndpoints: []rdeType.ApiEndpoints{},
-				},
-				NodeStatus:              make(map[string]string),
-				UsedAsManagementCluster: false,
-				CapvcdVersion:           r.Config.ClusterResources.CapvcdVersion,
-			},
-			CloudProperties: rdeType.CloudProperties{
+		Status: vcdtypes.Status{
+			Phase: ClusterApiStatusPhaseNotReady,
+			// TODO: Discuss with sahithi if "kubernetes" needs to be removed from the RDE.
+			Kubernetes: kubernetesVersion,
+			CloudProperties: vcdtypes.CloudProperties{
 				Site: vcdCluster.Spec.Site,
 				Org:  org,
 				Vdc:  vdc,
 			},
-<<<<<<< HEAD
-			ParentUID: r.Config.ManagementClusterRDEId,
-			Csi: rdeType.VersionedAddon{
-=======
 			ClusterAPIStatus: vcdtypes.ClusterApiStatus{
 				Phase:        "",
 				ApiEndpoints: []vcdtypes.ApiEndpoints{},
@@ -290,15 +243,14 @@
 			CapvcdVersion:       r.Config.ClusterResources.CapvcdVersion,
 			ParentUID:           vcdCluster.Spec.ParentUID,
 			Csi: vcdtypes.VersionedAddon{
->>>>>>> 5e333c51
 				Name:    VcdCsiName,
 				Version: r.Config.ClusterResources.CsiVersion, // TODO: get CPI, CNI, CSI versions from the CLusterResourceSet objects
 			},
-			Cpi: rdeType.VersionedAddon{
+			Cpi: vcdtypes.VersionedAddon{
 				Name:    VcdCpiName,
 				Version: r.Config.ClusterResources.CpiVersion,
 			},
-			Cni: rdeType.VersionedAddon{
+			Cni: vcdtypes.VersionedAddon{
 				Name:    CAPVCDClusterCniName,
 				Version: r.Config.ClusterResources.CniVersion,
 			},
@@ -342,7 +294,6 @@
 	return rdeID, nil
 }
 
-// TODO: Remove uncommented code when decision to only keep capi.yaml as part of RDE spec is finalized
 func (r *VCDClusterReconciler) reconcileRDE(ctx context.Context, cluster *clusterv1.Cluster, vcdCluster *infrav1.VCDCluster, workloadVCDClient *vcdclient.Client) error {
 	log := ctrl.LoggerFrom(ctx)
 
@@ -366,58 +317,17 @@
 		updatePatch["Metadata.Site"] = vcdCluster.Spec.Site
 	}
 
-	//networkName := vcdCluster.Spec.OvdcNetwork
-	//if networkName != capvcdEntity.Spec.Settings.OvdcNetwork {
-	//	updatePatch["Spec.Settings.OvdcNetwork"] = networkName
-	//}
+	networkName := vcdCluster.Spec.OvdcNetwork
+	if networkName != capvcdEntity.Spec.Settings.OvdcNetwork {
+		updatePatch["Spec.Settings.OvdcNetwork"] = networkName
+	}
 
 	kcpList, err := getAllKubeadmControlPlaneForCluster(ctx, r.Client, *cluster)
 	if err != nil {
 		return fmt.Errorf("error getting all KubeadmControlPlane objects for cluster [%s]: [%v]", vcdCluster.Name, err)
 	}
-	//topologyControlPlanes := make([]vcdtypes.ControlPlane, len(kcpList.Items))
+	topologyControlPlanes := make([]vcdtypes.ControlPlane, len(kcpList.Items))
 	kubernetesVersion := ""
-<<<<<<< HEAD
-	for _, kcp := range kcpList.Items {
-		//vcdMachineTemplate, err := getVCDMachineTemplateFromKCP(ctx, r.Client, kcp)
-		//if err != nil {
-		//	return fmt.Errorf("error getting VCDMachineTemplate from KCP [%s] for cluster [%s]: [%v]", kcp.Name, cluster.Name, err)
-		//}
-		//topologyControlPlane := vcdtypes.ControlPlane{
-		//	Count:        *kcp.Spec.Replicas,
-		//	SizingClass:  vcdMachineTemplate.Spec.Template.Spec.ComputePolicy,
-		//	TemplateName: vcdMachineTemplate.Spec.Template.Spec.Template,
-		//}
-		//topologyControlPlanes[idx] = topologyControlPlane
-		kubernetesVersion = kcp.Spec.Version
-	}
-
-	//mdList, err := getAllMachineDeploymentsForCluster(ctx, r.Client, *cluster)
-	//if err != nil {
-	//	return fmt.Errorf("error getting getting all MachineDeployment for cluster [%s]: [%v]", vcdCluster.Name, err)
-	//}
-	//topologyWorkers := make([]vcdtypes.Workers, len(mdList.Items))
-	//for idx, md := range mdList.Items {
-	//	vcdMachineTemplate, err := getVCDMachineTemplateFromMachineDeployment(ctx, r.Client, md)
-	//	if err != nil {
-	//		return fmt.Errorf("error getting VCDMachineTemplate from MachineDeployment [%s] for cluster [%s]: [%v]", md.Name, cluster.Name, err)
-	//	}
-	//	topologyWorker := vcdtypes.Workers{
-	//		Count:        *md.Spec.Replicas,
-	//		SizingClass:  vcdMachineTemplate.Spec.Template.Spec.ComputePolicy,
-	//		TemplateName: vcdMachineTemplate.Spec.Template.Spec.Template,
-	//	}
-	//	topologyWorkers[idx] = topologyWorker
-	//}
-
-	//The following code only updates the spec portion of the RDE
-	//if !reflect.DeepEqual(capvcdEntity.Spec.Topology.ControlPlane, topologyControlPlanes) {
-	//	updatePatch["Spec.Topology.ControlPlane"] = topologyControlPlanes
-	//}
-	//if !reflect.DeepEqual(capvcdEntity.Spec.Topology.Workers, topologyWorkers) {
-	//	updatePatch["Spec.Topology.Workers"] = topologyWorkers
-	//}
-=======
 	for idx, kcp := range kcpList.Items {
 		vcdMachineTemplate, err := getVCDMachineTemplateFromKCP(ctx, r.Client, kcp)
 		if err != nil {
@@ -457,7 +367,6 @@
 	if !reflect.DeepEqual(capvcdEntity.Spec.Topology.Workers, topologyWorkers) {
 		updatePatch["Spec.Topology.Workers"] = topologyWorkers
 	}
->>>>>>> 5e333c51
 	capiYaml, err := getCapiYaml(ctx, r.Client, *cluster, *vcdCluster)
 	if err != nil {
 		log.Error(err,
@@ -470,20 +379,20 @@
 
 	// Updating status portion of the RDE in the following code
 	// TODO: Delete "kubernetes" string in RDE. Discuss with Sahithi
-	if capvcdEntity.Status.CAPVCDStatus.Kubernetes != kubernetesVersion {
-		updatePatch["Status.CAPVCDStatus.Kubernetes"] = kubernetesVersion
-	}
-
-	//if capvcdEntity.Spec.Distribution.Version != kubernetesVersion {
-	//	updatePatch["Spec.Distribution.Version"] = kubernetesVersion
-	//}
-
-	if capvcdEntity.Status.CAPVCDStatus.Uid != vcdCluster.Status.InfraId {
-		updatePatch["Status.CAPVCDStatus.Uid"] = vcdCluster.Status.InfraId
-	}
-
-	if capvcdEntity.Status.CAPVCDStatus.Phase != cluster.Status.Phase {
-		updatePatch["Status.CAPVCDStatus.Phase"] = cluster.Status.Phase
+	if capvcdEntity.Status.Kubernetes != kubernetesVersion {
+		updatePatch["Status.Kubernetes"] = kubernetesVersion
+	}
+
+	if capvcdEntity.Spec.Distribution.Version != kubernetesVersion {
+		updatePatch["Spec.Distribution.Version"] = kubernetesVersion
+	}
+
+	if capvcdEntity.Status.Uid != vcdCluster.Status.InfraId {
+		updatePatch["Status.Uid"] = vcdCluster.Status.InfraId
+	}
+
+	if capvcdEntity.Status.Phase != cluster.Status.Phase {
+		updatePatch["Status.Phase"] = cluster.Status.Phase
 	}
 
 	if capvcdEntity.Status.ParentUID != vcdCluster.Status.ParentUID {
@@ -498,17 +407,17 @@
 	if cluster.Status.ControlPlaneReady {
 		clusterApiStatusPhase = ClusterApiStatusPhaseReady
 	}
-	clusterApiStatus := rdeType.ClusterApiStatus{
+	clusterApiStatus := vcdtypes.ClusterApiStatus{
 		Phase: clusterApiStatusPhase,
-		ApiEndpoints: []rdeType.ApiEndpoints{
+		ApiEndpoints: []vcdtypes.ApiEndpoints{
 			{
 				Host: vcdCluster.Spec.ControlPlaneEndpoint.Host,
 				Port: 6443,
 			},
 		},
 	}
-	if !reflect.DeepEqual(clusterApiStatus, capvcdEntity.Status.CAPVCDStatus.ClusterAPIStatus) {
-		updatePatch["Status.CAPVCDStatus.ClusterAPIStatus"] = clusterApiStatus
+	if !reflect.DeepEqual(clusterApiStatus, capvcdEntity.Status.ClusterAPIStatus) {
+		updatePatch["Status.ClusterAPIStatus"] = clusterApiStatus
 	}
 
 	// update node status. Needed to remove stray nodes which were already deleted
@@ -521,8 +430,8 @@
 	for _, machine := range machineList.Items {
 		updatedNodeStatus[machine.Name] = machine.Status.Phase
 	}
-	if !reflect.DeepEqual(updatedNodeStatus, capvcdEntity.Status.CAPVCDStatus.NodeStatus) {
-		updatePatch["Status.CAPVCDStatus.NodeStatus"] = updatedNodeStatus
+	if !reflect.DeepEqual(updatedNodeStatus, capvcdEntity.Status.NodeStatus) {
+		updatePatch["Status.NodeStatus"] = updatedNodeStatus
 	}
 
 	obj := client.ObjectKey{
