--- conflicted
+++ resolved
@@ -275,14 +275,9 @@
 	if err != nil {
 		return "", fmt.Errorf("error occurred during RDE creation for the cluster [%s]; error refreshing task: [%s]", vcdCluster.Name, task.Task.HREF)
 	}
-<<<<<<< HEAD
-	log.Info("created defined entity for cluster", "RDEId", vcdCluster.Status.RDEId)
-	return task.Task.Owner.ID, nil
-=======
 	rdeID := task.Task.Owner.ID
-	klog.Infof("created defined entity for cluster [%s]. RDE ID: [%s]", vcdCluster.Name, rdeID)
+	log.Info("created defined entity for cluster", "RDEId", rdeID)
 	return rdeID, nil
->>>>>>> b14125d0
 }
 
 func (r *VCDClusterReconciler) reconcileRDE(ctx context.Context, cluster *clusterv1.Cluster, vcdCluster *infrav1.VCDCluster, workloadVCDClient *vcdclient.Client) error {
@@ -361,12 +356,7 @@
 	}
 	capiYaml, err := getCapiYaml(ctx, r.Client, *cluster, *vcdCluster)
 	if err != nil {
-<<<<<<< HEAD
 		log.Error(err, "error occurred during RDE reconciliation; failed to construct capi yaml using kubernetes resources for the cluster")
-=======
-		klog.Errorf("Failed to construct capi yaml from RDE using kubernetes resources for cluster [%s]: [%v]",
-			cluster.Name, err)
->>>>>>> b14125d0
 	}
 
 	if err == nil && capvcdEntity.Spec.CapiYaml != capiYaml {
@@ -475,7 +465,6 @@
 		definedEntities, resp, err := workloadVCDClient.ApiClient.DefinedEntityApi.GetDefinedEntitiesByEntityType(ctx,
 			CAPVCDTypeVendor, CAPVCDTypeNss, CAPVCDTypeVersion, 1, 25, nameFilter)
 		if err != nil {
-<<<<<<< HEAD
 			log.Error(err, "error while checking if RDE is already present for the cluster",
 				"entityTypeId", CAPVCDEntityTypeID)
 		}
@@ -485,28 +474,12 @@
 		} else if resp.StatusCode != http.StatusOK {
 			log.Error(nil, "error while checking if RDE is already present for the cluster",
 				"entityTypeId", CAPVCDEntityTypeID, "responseStatusCode", resp.StatusCode)
-=======
-			klog.Errorf("Failed to get Defined Entities by entity type [%s] with name filter [name==%s]",
-				CAPVCDEntityTypeID, vcdCluster.Name)
-		}
-		if resp == nil {
-			klog.Errorf("Obtained an empty response for GetDefinedEntities call for cluster with name [%s]",
-				vcdCluster.Name)
-		} else if resp.StatusCode != http.StatusOK {
-			klog.Errorf("error while getting entities by entity type [%s] with name filter [name==%s]",
-				CAPVCDEntityTypeID, vcdCluster.Name)
->>>>>>> b14125d0
 		}
 		if err == nil && resp != nil && resp.StatusCode == http.StatusOK {
 			if len(definedEntities.Values) == 0 {
 				rdeID, err := r.constructAndCreateRDEFromCluster(ctx, workloadVCDClient, cluster, vcdCluster)
 				if err != nil {
-<<<<<<< HEAD
 					log.Error(err, "failed to create RDE for the cluster")
-=======
-					klog.Infof("Failed to create RDE from Cluster and VCDCluster objects for cluster [%s]: [%v]",
-						vcdCluster.Name, err)
->>>>>>> b14125d0
 				} else {
 					vcdCluster.Status.RDEId = rdeID
 				}
@@ -549,39 +522,20 @@
 		Port: 6443,
 	}
 
-<<<<<<< HEAD
-	_, resp, _, err := workloadVCDClient.ApiClient.DefinedEntityApi.GetDefinedEntity(ctx, vcdCluster.Status.RDEId)
-	if err != nil {
-		log.Error(err, "error retrieving RDE for the cluster from VCD", "RDEId", vcdCluster.Status.RDEId)
-	}
-	if resp == nil {
-		log.Error(nil, "error retrieving RDE for the cluster from VCD; obtained an empty response", "RDEId", vcdCluster.Status.RDEId)
-	} else if resp.StatusCode != http.StatusOK {
-		log.Error(nil, "error retrieving RDE for the cluster from VCD", "RDEId", vcdCluster.Status.RDEId)
-	}
-	if err == nil && resp != nil && resp.StatusCode == http.StatusOK {
-		if err = r.reconcileRDE(ctx, cluster, vcdCluster, workloadVCDClient); err != nil {
-			log.Error(err, "error occurred during RDE reconciliation", "RDEId", vcdCluster.Status.RDEId)
-=======
 	if !strings.HasPrefix(vcdCluster.Status.RDEId, NoRdePrefix) {
 		_, resp, _, err := workloadVCDClient.ApiClient.DefinedEntityApi.GetDefinedEntity(ctx, vcdCluster.Status.RDEId)
 		if err != nil {
-			klog.Errorf("Failed to get defined entity with ID [%s] for cluster [%s]: [%s]",
-				vcdCluster.Status.RDEId, vcdCluster.Name, err)
+			log.Error(err, "error retrieving RDE for the cluster from VCD", "RDEId", vcdCluster.Status.RDEId)
 		}
 		if resp == nil {
-			klog.Errorf("Obtained an empty response for get defined entity call for cluster [%s] and RDE [%s]",
-				vcdCluster.Name, vcdCluster.Status.RDEId)
+			log.Error(nil, "error retrieving RDE for the cluster from VCD; obtained an empty response", "RDEId", vcdCluster.Status.RDEId)
 		} else if resp.StatusCode != http.StatusOK {
-			klog.Errorf("Error getting defined entity with ID [%s] for cluster [%s]",
-				vcdCluster.Status.RDEId, vcdCluster.Name)
+			log.Error(nil, "error retrieving RDE for the cluster from VCD", "RDEId", vcdCluster.Status.RDEId)
 		}
 		if err == nil && resp != nil && resp.StatusCode == http.StatusOK {
 			if err = r.reconcileRDE(ctx, cluster, vcdCluster, workloadVCDClient); err != nil {
-				klog.Errorf("Failed to update and resolve defined entity with ID [%s] for cluster [%s]: [%v]",
-					vcdCluster.Status.RDEId, vcdCluster.Name, err)
-			}
->>>>>>> b14125d0
+				log.Error(err, "error occurred during RDE reconciliation", "RDEId", vcdCluster.Status.RDEId)
+			}
 		}
 	}
 
@@ -673,38 +627,21 @@
 			return ctrl.Result{}, errors.Wrapf(err, "error occurred during cluster deletion; failed to fetch defined entities by entity type [%s] and ID [%s] for cluster [%s]", CAPVCDEntityTypeID, vcdCluster.Status.RDEId, vcdCluster.Name)
 		}
 		if resp.StatusCode != http.StatusOK {
-<<<<<<< HEAD
 			return ctrl.Result{}, errors.Errorf("error occurred during cluster deletion; error while fetching defined entities by entity type [%s] and ID [%s] for cluster [%s]", CAPVCDEntityTypeID, vcdCluster.Status.RDEId, vcdCluster.Name)
-=======
-			return ctrl.Result{},
-				errors.Errorf("error while fetching defined entities by entity type [%s] and ID [%s] for cluster [%s]",
-					CAPVCDEntityTypeID, vcdCluster.Status.RDEId, vcdCluster.Name)
->>>>>>> b14125d0
 		}
 		if len(definedEntities.Values) > 0 {
 			// resolve defined entity before deleting
 			entityState, resp, err := workloadVCDClient.ApiClient.DefinedEntityApi.ResolveDefinedEntity(ctx,
 				vcdCluster.Status.RDEId)
 			if err != nil {
-<<<<<<< HEAD
 				return ctrl.Result{}, errors.Wrapf(err, "error occurred during cluster deletion; error occurred while resolving defined entity [%s] with ID [%s] before deleting", vcdCluster.Name, vcdCluster.Status.RDEId)
 			}
 			if resp.StatusCode != http.StatusOK {
 				log.Error(nil, "error occurred during cluster deletion; failed to resolve RDE with ID [%s] for cluster [%s]: [%s]", vcdCluster.Status.RDEId, vcdCluster.Name, entityState.Message)
-=======
-				return ctrl.Result{}, errors.Wrapf(err,
-					"error occurred while resolving defined entity [%s] with ID [%s] before deleting",
-					vcdCluster.Name, vcdCluster.Status.RDEId)
-			}
-			if resp.StatusCode != http.StatusOK {
-				klog.Errorf("failed to resolve RDE with ID [%s] for cluster [%s]: [%s]",
-					vcdCluster.Status.RDEId, vcdCluster.Name, entityState.Message)
->>>>>>> b14125d0
 			}
 			resp, err = workloadVCDClient.ApiClient.DefinedEntityApi.DeleteDefinedEntity(ctx,
 				vcdCluster.Status.RDEId, nil)
 			if err != nil {
-<<<<<<< HEAD
 				return ctrl.Result{}, errors.Wrapf(err, "error occurred during cluster deletion; failed to execute delete defined entity call for RDE with ID [%s]", vcdCluster.Status.RDEId)
 			}
 			if resp.StatusCode != http.StatusNoContent {
@@ -713,21 +650,6 @@
 			log.Info("successfully deleted the defined entity for cluster")
 		} else {
 			log.Info("Attempting to delete RDE, but corresponding defined entity is not found", "RDEId", vcdCluster.Status.RDEId)
-=======
-				return ctrl.Result{}, errors.Wrapf(err,
-					"falied to execute delete defined entity call for RDE with ID [%s]", vcdCluster.Status.RDEId)
-			}
-			if resp.StatusCode != http.StatusNoContent {
-				return ctrl.Result{}, errors.Errorf(
-					"error deleting defined entity associated with the cluster. RDE id: [%s]",
-					vcdCluster.Status.RDEId)
-			}
-			log.Info("successfully deleted the defined entity for cluster",
-				"clusterName", vcdCluster.Name)
-		} else {
-			log.Info("No defined entity found", "clusterName", vcdCluster.Name,
-				"RDE ID", vcdCluster.Status.RDEId)
->>>>>>> b14125d0
 		}
 	}
 	log.Info("successfully deleted the cluster")
